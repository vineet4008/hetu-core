/*
 * Licensed under the Apache License, Version 2.0 (the "License");
 * you may not use this file except in compliance with the License.
 * You may obtain a copy of the License at
 *
 *     http://www.apache.org/licenses/LICENSE-2.0
 *
 * Unless required by applicable law or agreed to in writing, software
 * distributed under the License is distributed on an "AS IS" BASIS,
 * WITHOUT WARRANTIES OR CONDITIONS OF ANY KIND, either express or implied.
 * See the License for the specific language governing permissions and
 * limitations under the License.
 */
package io.prestosql.sql.planner.optimizations;

import com.google.common.annotations.VisibleForTesting;
import com.google.common.collect.ImmutableList;
import com.google.common.collect.ImmutableListMultimap;
import com.google.common.collect.ImmutableSet;
import com.google.common.collect.ImmutableSetMultimap;
import com.google.common.collect.SetMultimap;
import io.prestosql.Session;
import io.prestosql.SystemSessionProperties;
import io.prestosql.execution.warnings.WarningCollector;
import io.prestosql.metadata.Metadata;
import io.prestosql.spi.connector.GroupingProperty;
import io.prestosql.spi.connector.LocalProperty;
import io.prestosql.spi.connector.SortingProperty;
import io.prestosql.spi.plan.AggregationNode;
import io.prestosql.spi.plan.Assignments;
import io.prestosql.spi.plan.CTEScanNode;
import io.prestosql.spi.plan.FilterNode;
import io.prestosql.spi.plan.GroupIdNode;
import io.prestosql.spi.plan.JoinNode;
import io.prestosql.spi.plan.LimitNode;
import io.prestosql.spi.plan.MarkDistinctNode;
import io.prestosql.spi.plan.PlanNode;
import io.prestosql.spi.plan.PlanNodeIdAllocator;
import io.prestosql.spi.plan.ProjectNode;
import io.prestosql.spi.plan.Symbol;
import io.prestosql.spi.plan.TableScanNode;
import io.prestosql.spi.plan.TopNNode;
import io.prestosql.spi.plan.UnionNode;
import io.prestosql.spi.plan.ValuesNode;
import io.prestosql.spi.plan.WindowNode;
import io.prestosql.spi.relation.RowExpression;
import io.prestosql.spi.relation.VariableReferenceExpression;
import io.prestosql.sql.analyzer.FeaturesConfig.RedistributeWritesType;
import io.prestosql.sql.planner.Partitioning;
import io.prestosql.sql.planner.PartitioningScheme;
import io.prestosql.sql.planner.PlanSymbolAllocator;
import io.prestosql.sql.planner.TypeAnalyzer;
import io.prestosql.sql.planner.TypeProvider;
import io.prestosql.sql.planner.iterative.rule.PushPredicateIntoTableScan;
import io.prestosql.sql.planner.plan.ApplyNode;
import io.prestosql.sql.planner.plan.ChildReplacer;
import io.prestosql.sql.planner.plan.CreateIndexNode;
import io.prestosql.sql.planner.plan.CubeFinishNode;
import io.prestosql.sql.planner.plan.DistinctLimitNode;
import io.prestosql.sql.planner.plan.EnforceSingleRowNode;
import io.prestosql.sql.planner.plan.ExchangeNode;
import io.prestosql.sql.planner.plan.ExplainAnalyzeNode;
import io.prestosql.sql.planner.plan.IndexJoinNode;
import io.prestosql.sql.planner.plan.IndexSourceNode;
import io.prestosql.sql.planner.plan.InternalPlanVisitor;
import io.prestosql.sql.planner.plan.LateralJoinNode;
import io.prestosql.sql.planner.plan.OutputNode;
import io.prestosql.sql.planner.plan.RowNumberNode;
import io.prestosql.sql.planner.plan.SemiJoinNode;
import io.prestosql.sql.planner.plan.SortNode;
import io.prestosql.sql.planner.plan.SpatialJoinNode;
import io.prestosql.sql.planner.plan.StatisticsWriterNode;
import io.prestosql.sql.planner.plan.TableDeleteNode;
import io.prestosql.sql.planner.plan.TableExecuteNode;
import io.prestosql.sql.planner.plan.TableFinishNode;
import io.prestosql.sql.planner.plan.TableUpdateNode;
import io.prestosql.sql.planner.plan.TableWriterNode;
import io.prestosql.sql.planner.plan.TopNRankingNumberNode;
import io.prestosql.sql.planner.plan.UnnestNode;
import io.prestosql.sql.planner.plan.UpdateIndexNode;
import io.prestosql.sql.planner.plan.VacuumTableNode;
import io.prestosql.sql.relational.RowExpressionDomainTranslator;
import io.prestosql.utils.WriteExchangePartitioner;

import java.util.ArrayList;
import java.util.HashMap;
import java.util.List;
import java.util.Map;
import java.util.Optional;
import java.util.Set;
import java.util.function.Function;

import static com.google.common.base.Preconditions.checkArgument;
import static com.google.common.base.Verify.verify;
import static com.google.common.collect.ImmutableList.toImmutableList;
import static com.google.common.collect.Iterables.getOnlyElement;
import static io.prestosql.SystemSessionProperties.isColocatedJoinEnabled;
import static io.prestosql.SystemSessionProperties.isDistributedSortEnabled;
import static io.prestosql.SystemSessionProperties.isForceSingleNodeOutput;
import static io.prestosql.expressions.LogicalRowExpressions.TRUE_CONSTANT;
import static io.prestosql.operator.aggregation.AggregationUtils.hasSingleNodeExecutionPreference;
import static io.prestosql.sql.planner.FragmentTableScanCounter.countSources;
import static io.prestosql.sql.planner.FragmentTableScanCounter.hasMultipleSources;
import static io.prestosql.sql.planner.SystemPartitioningHandle.FIXED_ARBITRARY_DISTRIBUTION;
import static io.prestosql.sql.planner.SystemPartitioningHandle.FIXED_HASH_DISTRIBUTION;
import static io.prestosql.sql.planner.SystemPartitioningHandle.SCALED_WRITER_DISTRIBUTION;
import static io.prestosql.sql.planner.SystemPartitioningHandle.SINGLE_DISTRIBUTION;
import static io.prestosql.sql.planner.optimizations.ActualProperties.Global.partitionedOn;
import static io.prestosql.sql.planner.optimizations.ActualProperties.Global.singleStreamPartition;
import static io.prestosql.sql.planner.optimizations.LocalProperties.grouped;
import static io.prestosql.sql.planner.plan.ExchangeNode.Scope.REMOTE;
import static io.prestosql.sql.planner.plan.ExchangeNode.Type.GATHER;
import static io.prestosql.sql.planner.plan.ExchangeNode.Type.REPARTITION;
import static io.prestosql.sql.planner.plan.ExchangeNode.gatheringExchange;
import static io.prestosql.sql.planner.plan.ExchangeNode.mergingExchange;
import static io.prestosql.sql.planner.plan.ExchangeNode.partitionedExchange;
import static io.prestosql.sql.planner.plan.ExchangeNode.replicatedExchange;
import static io.prestosql.sql.planner.plan.ExchangeNode.roundRobinExchange;
import static java.lang.String.format;
import static java.util.stream.Collectors.toList;

public class AddExchanges
        implements PlanOptimizer
{
    private final TypeAnalyzer typeAnalyzer;
    private final Metadata metadata;
    private final boolean pushdownPartitionsOnly;

    public AddExchanges(Metadata metadata, TypeAnalyzer typeAnalyzer, boolean pushdownPartitionsOnly)
    {
        this.metadata = metadata;
        this.typeAnalyzer = typeAnalyzer;
        this.pushdownPartitionsOnly = pushdownPartitionsOnly;
    }

    @Override
    public PlanNode optimize(PlanNode plan, Session session, TypeProvider types, PlanSymbolAllocator planSymbolAllocator, PlanNodeIdAllocator idAllocator, WarningCollector warningCollector)
    {
        PlanWithProperties result = plan.accept(new Rewriter(idAllocator, planSymbolAllocator, session), PreferredProperties.any());
        return result.getNode();
    }

    private class Rewriter
            extends InternalPlanVisitor<PlanWithProperties, PreferredProperties>
    {
        private final PlanNodeIdAllocator idAllocator;
        private final PlanSymbolAllocator planSymbolAllocator;
        private final TypeProvider types;
        private final Session session;
        private final boolean distributedIndexJoins;
        private final boolean preferStreamingOperators;
        private final boolean redistributeWrites;
        // redistribute writes type
        private final RedistributeWritesType redistributeWritesType;
        private final boolean scaleWriters;

        public Rewriter(PlanNodeIdAllocator idAllocator, PlanSymbolAllocator planSymbolAllocator, Session session)
        {
            this.idAllocator = idAllocator;
            this.planSymbolAllocator = planSymbolAllocator;
            this.types = planSymbolAllocator.getTypes();
            this.session = session;
            this.distributedIndexJoins = SystemSessionProperties.isDistributedIndexJoinEnabled(session);
            this.redistributeWrites = SystemSessionProperties.isRedistributeWrites(session);
            // redistribute writes type
            this.redistributeWritesType = SystemSessionProperties.getRedistributeWritesType(session);
            this.scaleWriters = SystemSessionProperties.isScaleWriters(session);
            this.preferStreamingOperators = SystemSessionProperties.preferStreamingOperators(session);
        }

        @Override
        public PlanWithProperties visitPlan(PlanNode node, PreferredProperties preferredProperties)
        {
            return rebaseAndDeriveProperties(node, planChild(node, preferredProperties));
        }

        @Override
        public PlanWithProperties visitProject(ProjectNode node, PreferredProperties preferredProperties)
        {
            Map<Symbol, VariableReferenceExpression> identities = computeIdentityTranslations(node.getAssignments());
            PreferredProperties translatedPreferred = preferredProperties.translate(symbol -> Optional.ofNullable(identities.containsKey(symbol) ? new Symbol(identities.get(symbol).getName()) : null));
            return rebaseAndDeriveProperties(node, planChild(node, translatedPreferred));
        }

        @Override
        public PlanWithProperties visitOutput(OutputNode node, PreferredProperties preferredProperties)
        {
            PlanWithProperties child = planChild(node, PreferredProperties.undistributed());

            if (!child.getProperties().isSingleNode() && isForceSingleNodeOutput(session)) {
                child = withDerivedProperties(
                        gatheringExchange(idAllocator.getNextId(), REMOTE, child.getNode()),
                        child.getProperties());
            }

            return rebaseAndDeriveProperties(node, child);
        }

        @Override
        public PlanWithProperties visitEnforceSingleRow(EnforceSingleRowNode node, PreferredProperties preferredProperties)
        {
            PlanWithProperties child = planChild(node, PreferredProperties.any());

            if (!child.getProperties().isSingleNode()) {
                child = withDerivedProperties(
                        gatheringExchange(idAllocator.getNextId(), REMOTE, child.getNode()),
                        child.getProperties());
            }

            return rebaseAndDeriveProperties(node, child);
        }

        @Override
        public PlanWithProperties visitAggregation(AggregationNode node, PreferredProperties parentPreferredProperties)
        {
            Set<Symbol> partitioningRequirement = ImmutableSet.copyOf(node.getGroupingKeys());

            boolean preferSingleNode = hasSingleNodeExecutionPreference(node, metadata);
            PreferredProperties preferredProperties = preferSingleNode ? PreferredProperties.undistributed() : PreferredProperties.any();

            if (!node.getGroupingKeys().isEmpty()) {
                preferredProperties = PreferredProperties.partitionedWithLocal(partitioningRequirement, grouped(node.getGroupingKeys()))
                        .mergeWithParent(parentPreferredProperties);
            }

            PlanWithProperties child = planChild(node, preferredProperties);

            if (child.getProperties().isSingleNode()) {
                // If already unpartitioned, just drop the single aggregation back on
                return rebaseAndDeriveProperties(node, child);
            }

            if (preferSingleNode) {
                child = withDerivedProperties(
                        gatheringExchange(idAllocator.getNextId(), REMOTE, child.getNode()),
                        child.getProperties());
            }
            else if (!child.getProperties().isStreamPartitionedOn(partitioningRequirement) && !child.getProperties().isNodePartitionedOn(partitioningRequirement)) {
                child = withDerivedProperties(
                        partitionedExchange(idAllocator.getNextId(), REMOTE, child.getNode(), node.getGroupingKeys(), node.getHashSymbol()),
                        child.getProperties());
            }
            return rebaseAndDeriveProperties(node, child);
        }

        @Override
        public PlanWithProperties visitGroupId(GroupIdNode node, PreferredProperties preferredProperties)
        {
            PreferredProperties childPreference = preferredProperties.translate(translateGroupIdSymbols(node));
            PlanWithProperties child = planChild(node, childPreference);
            return rebaseAndDeriveProperties(node, child);
        }

        private Function<Symbol, Optional<Symbol>> translateGroupIdSymbols(GroupIdNode node)
        {
            return symbol -> {
                if (node.getAggregationArguments().contains(symbol)) {
                    return Optional.of(symbol);
                }

                if (node.getCommonGroupingColumns().contains(symbol)) {
                    return Optional.of(node.getGroupingColumns().get(symbol));
                }

                return Optional.empty();
            };
        }

        @Override
        public PlanWithProperties visitMarkDistinct(MarkDistinctNode node, PreferredProperties preferredProperties)
        {
            PreferredProperties preferredChildProperties = PreferredProperties.partitionedWithLocal(ImmutableSet.copyOf(node.getDistinctSymbols()), grouped(node.getDistinctSymbols()))
                    .mergeWithParent(preferredProperties);
            PlanWithProperties child = node.getSource().accept(this, preferredChildProperties);

            if (child.getProperties().isSingleNode() ||
                    !child.getProperties().isStreamPartitionedOn(node.getDistinctSymbols())) {
                child = withDerivedProperties(
                        partitionedExchange(
                                idAllocator.getNextId(),
                                REMOTE,
                                child.getNode(),
                                node.getDistinctSymbols(),
                                node.getHashSymbol()),
                        child.getProperties());
            }

            return rebaseAndDeriveProperties(node, child);
        }

        @Override
        public PlanWithProperties visitWindow(WindowNode node, PreferredProperties preferredProperties)
        {
            List<LocalProperty<Symbol>> desiredProperties = new ArrayList<>();
            if (!node.getPartitionBy().isEmpty()) {
                desiredProperties.add(new GroupingProperty<>(node.getPartitionBy()));
            }
            node.getOrderingScheme().ifPresent(orderingScheme ->
                    orderingScheme.getOrderBy().stream()
                            .map(symbol -> new SortingProperty<>(symbol, orderingScheme.getOrdering(symbol)))
                            .forEach(desiredProperties::add));

            PlanWithProperties child = planChild(
                    node,
                    PreferredProperties.partitionedWithLocal(ImmutableSet.copyOf(node.getPartitionBy()), desiredProperties)
                            .mergeWithParent(preferredProperties));

            if (!child.getProperties().isStreamPartitionedOn(node.getPartitionBy()) &&
                    !child.getProperties().isNodePartitionedOn(node.getPartitionBy())) {
                if (node.getPartitionBy().isEmpty()) {
                    child = withDerivedProperties(
                            gatheringExchange(idAllocator.getNextId(), REMOTE, child.getNode()),
                            child.getProperties());
                }
                else {
                    child = withDerivedProperties(
                            partitionedExchange(idAllocator.getNextId(), REMOTE, child.getNode(), node.getPartitionBy(), node.getHashSymbol()),
                            child.getProperties());
                }
            }

            return rebaseAndDeriveProperties(node, child);
        }

        @Override
        public PlanWithProperties visitRowNumber(RowNumberNode node, PreferredProperties preferredProperties)
        {
            if (node.getPartitionBy().isEmpty()) {
                PlanWithProperties child = planChild(node, PreferredProperties.undistributed());

                if (!child.getProperties().isSingleNode()) {
                    child = withDerivedProperties(
                            gatheringExchange(idAllocator.getNextId(), REMOTE, child.getNode()),
                            child.getProperties());
                }

                return rebaseAndDeriveProperties(node, child);
            }

            PlanWithProperties child = planChild(
                    node,
                    PreferredProperties.partitionedWithLocal(ImmutableSet.copyOf(node.getPartitionBy()), grouped(node.getPartitionBy()))
                            .mergeWithParent(preferredProperties));

            // TODO: add config option/session property to force parallel plan if child is unpartitioned and window has a PARTITION BY clause
            if (!child.getProperties().isStreamPartitionedOn(node.getPartitionBy())
                    && !child.getProperties().isNodePartitionedOn(node.getPartitionBy())) {
                child = withDerivedProperties(
                        partitionedExchange(
                                idAllocator.getNextId(),
                                REMOTE,
                                child.getNode(),
                                node.getPartitionBy(),
                                node.getHashSymbol()),
                        child.getProperties());
            }

            // TODO: streaming

            return rebaseAndDeriveProperties(node, child);
        }

        @Override
        public PlanWithProperties visitTopNRankingNumber(TopNRankingNumberNode node, PreferredProperties preferredProperties)
        {
            PreferredProperties preferredChildProperties;
            Function<PlanNode, PlanNode> addExchange;

            if (node.getPartitionBy().isEmpty()) {
                preferredChildProperties = PreferredProperties.any();
                addExchange = partial -> gatheringExchange(idAllocator.getNextId(), REMOTE, partial);
            }
            else {
                preferredChildProperties = PreferredProperties.partitionedWithLocal(ImmutableSet.copyOf(node.getPartitionBy()), grouped(node.getPartitionBy()))
                        .mergeWithParent(preferredProperties);
                addExchange = partial -> partitionedExchange(idAllocator.getNextId(), REMOTE, partial, node.getPartitionBy(), node.getHashSymbol());
            }

            PlanWithProperties child = planChild(node, preferredChildProperties);
            if (!child.getProperties().isStreamPartitionedOn(node.getPartitionBy())
                    && !child.getProperties().isNodePartitionedOn(node.getPartitionBy())) {
                // add exchange + push function to child
                child = withDerivedProperties(
                        new TopNRankingNumberNode(
                                idAllocator.getNextId(),
                                child.getNode(),
                                node.getSpecification(),
                                node.getRowNumberSymbol(),
                                node.getMaxRowCountPerPartition(),
                                true,
                                node.getHashSymbol(),
                                node.getRankingFunction()),
                        child.getProperties());

                child = withDerivedProperties(addExchange.apply(child.getNode()), child.getProperties());
            }

            return rebaseAndDeriveProperties(node, child);
        }

        @Override
        public PlanWithProperties visitTopN(TopNNode node, PreferredProperties preferredProperties)
        {
            PlanWithProperties child;
            switch (node.getStep()) {
                case SINGLE:
                case FINAL:
                    child = planChild(node, PreferredProperties.undistributed());
                    if (!child.getProperties().isSingleNode()) {
                        child = withDerivedProperties(
                                gatheringExchange(idAllocator.getNextId(), REMOTE, child.getNode()),
                                child.getProperties());
                    }
                    break;
                case PARTIAL:
                    child = planChild(node, PreferredProperties.any());
                    break;
                default:
                    throw new UnsupportedOperationException(format("Unsupported step for TopN [%s]", node.getStep()));
            }
            return rebaseAndDeriveProperties(node, child);
        }

        @Override
        public PlanWithProperties visitSort(SortNode node, PreferredProperties preferredProperties)
        {
            PlanWithProperties child = planChild(node, PreferredProperties.undistributed());

            if (child.getProperties().isSingleNode()) {
                // current plan so far is single node, so local properties are effectively global properties
                // skip the SortNode if the local properties guarantee ordering on Sort keys
                // TODO: This should be extracted as a separate optimizer once the planner is able to reason about the ordering of each operator
                List<LocalProperty<Symbol>> desiredProperties = new ArrayList<>();
                for (Symbol symbol : node.getOrderingScheme().getOrderBy()) {
                    desiredProperties.add(new SortingProperty<>(symbol, node.getOrderingScheme().getOrdering(symbol)));
                }

                if (LocalProperties.match(child.getProperties().getLocalProperties(), desiredProperties).stream()
                        .noneMatch(Optional::isPresent)) {
                    return child;
                }
            }

            if (isDistributedSortEnabled(session)) {
                child = planChild(node, PreferredProperties.any());
                // insert round robin exchange to eliminate skewness issues
                PlanNode source = roundRobinExchange(idAllocator.getNextId(), REMOTE, child.getNode());
                return withDerivedProperties(
                        mergingExchange(
                                idAllocator.getNextId(),
                                REMOTE,
                                new SortNode(
                                        idAllocator.getNextId(),
                                        source,
                                        node.getOrderingScheme(),
                                        true),
                                node.getOrderingScheme()),
                        child.getProperties());
            }

            if (!child.getProperties().isSingleNode()) {
                child = withDerivedProperties(
                        gatheringExchange(idAllocator.getNextId(), REMOTE, child.getNode()),
                        child.getProperties());
            }

            return rebaseAndDeriveProperties(node, child);
        }

        @Override
        public PlanWithProperties visitLimit(LimitNode node, PreferredProperties preferredProperties)
        {
            if (node.isWithTies()) {
                throw new IllegalStateException("Unexpected node: LimitNode with ties");
            }

            PlanWithProperties child = planChild(node, PreferredProperties.any());

            if (!child.getProperties().isSingleNode()) {
                child = withDerivedProperties(
                        new LimitNode(idAllocator.getNextId(), child.getNode(), node.getCount(), true),
                        child.getProperties());

                child = withDerivedProperties(
                        gatheringExchange(idAllocator.getNextId(), REMOTE, child.getNode()),
                        child.getProperties());
            }

            return rebaseAndDeriveProperties(node, child);
        }

        @Override
        public PlanWithProperties visitDistinctLimit(DistinctLimitNode node, PreferredProperties preferredProperties)
        {
            PlanWithProperties child = planChild(node, PreferredProperties.any());

            if (!child.getProperties().isSingleNode()) {
                child = withDerivedProperties(
                        gatheringExchange(
                                idAllocator.getNextId(),
                                REMOTE,
                                new DistinctLimitNode(idAllocator.getNextId(), child.getNode(), node.getLimit(), true, node.getDistinctSymbols(), node.getHashSymbol())),
                        child.getProperties());
            }

            return rebaseAndDeriveProperties(node, child);
        }

        @Override
        public PlanWithProperties visitFilter(FilterNode node, PreferredProperties preferredProperties)
        {
            if (node.getSource() instanceof TableScanNode) {
                Optional<PlanWithProperties> plan = planTableScan((TableScanNode) node.getSource(), node.getPredicate());

                if (plan.isPresent()) {
                    return plan.get();
                }
            }

            return rebaseAndDeriveProperties(node, planChild(node, preferredProperties));
        }

        @Override
        public PlanWithProperties visitTableScan(TableScanNode node, PreferredProperties preferredProperties)
        {
            return planTableScan(node, TRUE_CONSTANT)
                    .orElseGet(() -> new PlanWithProperties(node, deriveProperties(node, ImmutableList.of())));
        }

        @Override
        public PlanWithProperties visitUpdateIndex(UpdateIndexNode node, PreferredProperties preferredProperties)
        {
            PlanWithProperties child = planChild(node, PreferredProperties.undistributed());
            child = withDerivedProperties(
                    gatheringExchange(idAllocator.getNextId(), REMOTE, child.getNode()),
                    child.getProperties());
            return rebaseAndDeriveProperties(node, child);
        }

        @Override
        public PlanWithProperties visitCreateIndex(CreateIndexNode node, PreferredProperties preferredProperties)
        {
            PlanWithProperties child = planChild(node, PreferredProperties.undistributed());
            child = withDerivedProperties(
                    gatheringExchange(idAllocator.getNextId(), REMOTE, child.getNode()),
                    child.getProperties());
            return rebaseAndDeriveProperties(node, child);
        }

        @Override
        public PlanWithProperties visitVacuumTable(VacuumTableNode node, PreferredProperties context)
        {
            return new PlanWithProperties(
                    node,
                    ActualProperties.builder()
                            .global(singleStreamPartition())
                            .build());
        }

        @Override
        public PlanWithProperties visitTableWriter(TableWriterNode node, PreferredProperties preferredProperties)
        {
            PlanWithProperties source = node.getSource().accept(this, preferredProperties);

            Optional<PartitioningScheme> partitioningScheme = node.getPartitioningScheme();
            if (!partitioningScheme.isPresent()) {
                if (scaleWriters) {
                    partitioningScheme = Optional.of(new PartitioningScheme(Partitioning.create(SCALED_WRITER_DISTRIBUTION, ImmutableList.of()), source.getNode().getOutputSymbols()));
                }
                else if (redistributeWrites) {
                    // Redistribute write operators using partition column if the query is using partition
                    partitioningScheme = WriteExchangePartitioner.createPartitioningScheme(metadata, session, node, source.getNode(), redistributeWritesType);
                }
            }

            if (partitioningScheme.isPresent() && !source.getProperties().isCompatibleTablePartitioningWith(partitioningScheme.get().getPartitioning(), false, metadata, session)) {
                source = withDerivedProperties(
                        partitionedExchange(
                                idAllocator.getNextId(),
                                REMOTE,
                                source.getNode(),
                                partitioningScheme.get()),
                        source.getProperties());
            }
            return rebaseAndDeriveProperties(node, source);
        }

        @Override
        public PlanWithProperties visitTableExecute(PlanNode planNode, PreferredProperties preferredProperties)
        {
            TableExecuteNode node = (TableExecuteNode) planNode;
            return visitTableWriter(node, node.getPartitioningScheme(), node.getSource(), preferredProperties, node.getTarget());
        }

        private PlanWithProperties visitTableWriter(PlanNode node, Optional<PartitioningScheme> partitioningScheme, PlanNode source, PreferredProperties preferredProperties, TableWriterNode.WriterTarget writerTarget)
        {
            PlanWithProperties newSource = source.accept(this, preferredProperties);

<<<<<<< HEAD
            if (!partitioningScheme.isPresent()) {
                if (scaleWriters && writerTarget.supportsReportingWrittenBytes(metadata, session)) {
                    partitioningScheme = Optional.of(new PartitioningScheme(Partitioning.create(SCALED_WRITER_DISTRIBUTION, ImmutableList.of()), newSource.getNode().getOutputSymbols()));
                }
                else if (redistributeWrites) {
                    partitioningScheme = Optional.of(new PartitioningScheme(Partitioning.create(FIXED_ARBITRARY_DISTRIBUTION, ImmutableList.of()), newSource.getNode().getOutputSymbols()));
                }
            }

            if (partitioningScheme.isPresent() && !newSource.getProperties().isCompatibleTablePartitioningWith(partitioningScheme.get().getPartitioning(), false, metadata, session)) {
=======
            Optional<PartitioningScheme> optionalPartitioningScheme = partitioningScheme;

            if (!optionalPartitioningScheme.isPresent()) {
                if (scaleWriters && writerTarget.supportsReportingWrittenBytes(metadata, session)) {
                    optionalPartitioningScheme = Optional.of(new PartitioningScheme(Partitioning.create(SCALED_WRITER_DISTRIBUTION, ImmutableList.of()), newSource.getNode().getOutputSymbols()));
                }
                else if (redistributeWrites) {
                    optionalPartitioningScheme = Optional.of(new PartitioningScheme(Partitioning.create(FIXED_ARBITRARY_DISTRIBUTION, ImmutableList.of()), newSource.getNode().getOutputSymbols()));
                }
            }

            if (optionalPartitioningScheme.isPresent() && !newSource.getProperties().isCompatibleTablePartitioningWith(optionalPartitioningScheme.get().getPartitioning(), false, metadata, session)) {
>>>>>>> 1f4a988a
                newSource = withDerivedProperties(
                        partitionedExchange(
                                idAllocator.getNextId(),
                                REMOTE,
                                newSource.getNode(),
<<<<<<< HEAD
                                partitioningScheme.get()),
=======
                                optionalPartitioningScheme.get()),
>>>>>>> 1f4a988a
                        newSource.getProperties());
            }
            return rebaseAndDeriveProperties(node, newSource);
        }

        private Optional<PlanWithProperties> planTableScan(TableScanNode node, RowExpression predicate)
        {
            return PushPredicateIntoTableScan.pushPredicateIntoTableScan(node, predicate, true, session, idAllocator, planSymbolAllocator, metadata, new RowExpressionDomainTranslator(metadata), pushdownPartitionsOnly)
                    .map(plan -> new PlanWithProperties(plan, derivePropertiesRecursively(plan)));
        }

        @Override
        public PlanWithProperties visitValues(ValuesNode node, PreferredProperties preferredProperties)
        {
            return new PlanWithProperties(
                    node,
                    ActualProperties.builder()
                            .global(singleStreamPartition())
                            .build());
        }

        @Override
        public PlanWithProperties visitTableDelete(TableDeleteNode node, PreferredProperties context)
        {
            if (node.getSource() == null) {
                return new PlanWithProperties(
                        node,
                        ActualProperties.builder()
                                .global(singleStreamPartition())
                                .build());
            }

            PlanWithProperties child = planChild(node, PreferredProperties.any());

            // if the child is already a gathering exchange, don't add another
            if ((child.getNode() instanceof ExchangeNode) && ((ExchangeNode) child.getNode()).getType().equals(GATHER)) {
                return rebaseAndDeriveProperties(node, child);
            }

            if (!child.getProperties().isCoordinatorOnly()) {
                child = withDerivedProperties(
                        gatheringExchange(idAllocator.getNextId(), REMOTE, child.getNode()),
                        child.getProperties());
            }

            return rebaseAndDeriveProperties(node, child);
        }

        @Override
        public PlanWithProperties visitTableUpdate(TableUpdateNode node, PreferredProperties context)
        {
            return new PlanWithProperties(
                    node,
                    ActualProperties.builder()
                            .global(singleStreamPartition())
                            .build());
        }

        @Override
        public PlanWithProperties visitExplainAnalyze(ExplainAnalyzeNode node, PreferredProperties preferredProperties)
        {
            PlanWithProperties child = planChild(node, PreferredProperties.any());

            // if the child is already a gathering exchange, don't add another
            if ((child.getNode() instanceof ExchangeNode) && ((ExchangeNode) child.getNode()).getType() == ExchangeNode.Type.GATHER) {
                return rebaseAndDeriveProperties(node, child);
            }

            // Always add an exchange because ExplainAnalyze should be in its own stage
            child = withDerivedProperties(
                    gatheringExchange(idAllocator.getNextId(), REMOTE, child.getNode()),
                    child.getProperties());

            return rebaseAndDeriveProperties(node, child);
        }

        @Override
        public PlanWithProperties visitStatisticsWriterNode(StatisticsWriterNode node, PreferredProperties context)
        {
            PlanWithProperties child = planChild(node, PreferredProperties.any());

            // if the child is already a gathering exchange, don't add another
            if ((child.getNode() instanceof ExchangeNode) && ((ExchangeNode) child.getNode()).getType().equals(GATHER)) {
                return rebaseAndDeriveProperties(node, child);
            }

            if (!child.getProperties().isCoordinatorOnly()) {
                child = withDerivedProperties(
                        gatheringExchange(idAllocator.getNextId(), REMOTE, child.getNode()),
                        child.getProperties());
            }

            return rebaseAndDeriveProperties(node, child);
        }

        @Override
        public PlanWithProperties visitTableFinish(TableFinishNode node, PreferredProperties preferredProperties)
        {
            PlanWithProperties child = planChild(node, PreferredProperties.any());

            // if the child is already a gathering exchange, don't add another
            if ((child.getNode() instanceof ExchangeNode) && ((ExchangeNode) child.getNode()).getType().equals(GATHER)) {
                return rebaseAndDeriveProperties(node, child);
            }

            if (!child.getProperties().isCoordinatorOnly()) {
                child = withDerivedProperties(
                        gatheringExchange(idAllocator.getNextId(), REMOTE, child.getNode()),
                        child.getProperties());
            }

            return rebaseAndDeriveProperties(node, child);
        }

        @Override
        public PlanWithProperties visitCubeFinish(CubeFinishNode node, PreferredProperties preferredProperties)
        {
            PlanWithProperties child = planChild(node, PreferredProperties.any());

            // if the child is already a gathering exchange, don't add another
            if ((child.getNode() instanceof ExchangeNode) && ((ExchangeNode) child.getNode()).getType().equals(GATHER)) {
                return rebaseAndDeriveProperties(node, child);
            }

            if (!child.getProperties().isCoordinatorOnly()) {
                child = withDerivedProperties(
                        gatheringExchange(idAllocator.getNextId(), REMOTE, child.getNode()),
                        child.getProperties());
            }

            return rebaseAndDeriveProperties(node, child);
        }

        private <T> SetMultimap<T, T> createMapping(List<T> keys, List<T> values)
        {
            checkArgument(keys.size() == values.size(), "Inputs must have the same size");
            ImmutableSetMultimap.Builder<T, T> builder = ImmutableSetMultimap.builder();
            for (int i = 0; i < keys.size(); i++) {
                builder.put(keys.get(i), values.get(i));
            }
            return builder.build();
        }

        private <T> Function<T, Optional<T>> createTranslator(SetMultimap<T, T> inputToOutput)
        {
            return input -> inputToOutput.get(input).stream().findAny();
        }

        private <T> Function<T, T> createDirectTranslator(SetMultimap<T, T> inputToOutput)
        {
            return input -> inputToOutput.get(input).iterator().next();
        }

        @Override
        public PlanWithProperties visitJoin(JoinNode node, PreferredProperties preferredProperties)
        {
            List<Symbol> leftSymbols = node.getCriteria().stream()
                    .map(JoinNode.EquiJoinClause::getLeft)
                    .collect(toImmutableList());
            List<Symbol> rightSymbols = node.getCriteria().stream()
                    .map(JoinNode.EquiJoinClause::getRight)
                    .collect(toImmutableList());

            JoinNode.DistributionType distributionType = node.getDistributionType().orElseThrow(() -> new IllegalArgumentException("distributionType not yet set"));

            if (distributionType == JoinNode.DistributionType.REPLICATED) {
                PlanWithProperties left = node.getLeft().accept(this, PreferredProperties.any());

                // use partitioned join if probe side is naturally partitioned on join symbols (e.g: because of aggregation)
                if (!node.getCriteria().isEmpty()
                        && left.getProperties().isNodePartitionedOn(leftSymbols) && !left.getProperties().isSingleNode()) {
                    return planPartitionedJoin(node, leftSymbols, rightSymbols, left);
                }

                return planReplicatedJoin(node, left);
            }
            else {
                return planPartitionedJoin(node, leftSymbols, rightSymbols);
            }
        }

        private PlanWithProperties planPartitionedJoin(JoinNode node, List<Symbol> leftSymbols, List<Symbol> rightSymbols)
        {
            return planPartitionedJoin(node, leftSymbols, rightSymbols, node.getLeft().accept(this, PreferredProperties.partitioned(ImmutableSet.copyOf(leftSymbols))));
        }

        private PlanWithProperties planPartitionedJoin(JoinNode node, List<Symbol> leftSymbols, List<Symbol> rightSymbols, PlanWithProperties inputLeft)
        {
            SetMultimap<Symbol, Symbol> rightToLeft = createMapping(rightSymbols, leftSymbols);
            SetMultimap<Symbol, Symbol> leftToRight = createMapping(leftSymbols, rightSymbols);

            PlanWithProperties right;
            PlanWithProperties left = inputLeft;

            if (left.getProperties().isNodePartitionedOn(leftSymbols) && !left.getProperties().isSingleNode()) {
                Partitioning rightPartitioning = left.getProperties().translate(createTranslator(leftToRight)).getNodePartitioning().get();
                right = node.getRight().accept(this, PreferredProperties.partitioned(rightPartitioning));
                if (!right.getProperties().isCompatibleTablePartitioningWith(left.getProperties(), rightToLeft::get, metadata, session)) {
                    right = withDerivedProperties(
                            partitionedExchange(idAllocator.getNextId(), REMOTE, right.getNode(), new PartitioningScheme(rightPartitioning, right.getNode().getOutputSymbols())),
                            right.getProperties());
                }
            }
            else {
                right = node.getRight().accept(this, PreferredProperties.partitioned(ImmutableSet.copyOf(rightSymbols)));

                if (right.getProperties().isNodePartitionedOn(rightSymbols) && !right.getProperties().isSingleNode()) {
                    Partitioning leftPartitioning = right.getProperties().translate(createTranslator(rightToLeft)).getNodePartitioning().get();
                    left = withDerivedProperties(
                            partitionedExchange(idAllocator.getNextId(), REMOTE, left.getNode(), new PartitioningScheme(leftPartitioning, left.getNode().getOutputSymbols())),
                            left.getProperties());
                }
                else {
                    left = withDerivedProperties(
                            partitionedExchange(idAllocator.getNextId(), REMOTE, left.getNode(), leftSymbols, Optional.empty()),
                            left.getProperties());
                    right = withDerivedProperties(
                            partitionedExchange(idAllocator.getNextId(), REMOTE, right.getNode(), rightSymbols, Optional.empty()),
                            right.getProperties());
                }
            }

            verify(left.getProperties().isCompatibleTablePartitioningWith(right.getProperties(), leftToRight::get, metadata, session));

            // if colocated joins are disabled, force redistribute when using a custom partitioning
            if (!isColocatedJoinEnabled(session) && hasMultipleSources(left.getNode(), right.getNode())) {
                Partitioning rightPartitioning = left.getProperties().translate(createTranslator(leftToRight)).getNodePartitioning().get();
                right = withDerivedProperties(
                        partitionedExchange(idAllocator.getNextId(), REMOTE, right.getNode(), new PartitioningScheme(rightPartitioning, right.getNode().getOutputSymbols())),
                        right.getProperties());
            }

            return buildJoin(node, left, right, JoinNode.DistributionType.PARTITIONED);
        }

        private PlanWithProperties planReplicatedJoin(JoinNode node, PlanWithProperties left)
        {
            // Broadcast Join
            PlanWithProperties right = node.getRight().accept(this, PreferredProperties.any());

            if (left.getProperties().isSingleNode()) {
                if (!right.getProperties().isSingleNode() ||
                        (!isColocatedJoinEnabled(session) && hasMultipleSources(left.getNode(), right.getNode()))) {
                    right = withDerivedProperties(
                            gatheringExchange(idAllocator.getNextId(), REMOTE, right.getNode()),
                            right.getProperties());
                }
            }
            else {
                right = withDerivedProperties(
                        replicatedExchange(idAllocator.getNextId(), REMOTE, right.getNode()),
                        right.getProperties());
            }

            return buildJoin(node, left, right, JoinNode.DistributionType.REPLICATED);
        }

        private PlanWithProperties buildJoin(JoinNode node, PlanWithProperties newLeft, PlanWithProperties newRight, JoinNode.DistributionType newDistributionType)
        {
            JoinNode result = new JoinNode(node.getId(),
                    node.getType(),
                    newLeft.getNode(),
                    newRight.getNode(),
                    node.getCriteria(),
                    node.getOutputSymbols(),
                    node.getFilter(),
                    node.getLeftHashSymbol(),
                    node.getRightHashSymbol(),
                    Optional.of(newDistributionType),
                    node.isSpillable(),
                    node.getDynamicFilters());

            return new PlanWithProperties(result, deriveProperties(result, ImmutableList.of(newLeft.getProperties(), newRight.getProperties())));
        }

        @Override
        public PlanWithProperties visitSpatialJoin(SpatialJoinNode node, PreferredProperties preferredProperties)
        {
            SpatialJoinNode.DistributionType distributionType = node.getDistributionType();

            PlanWithProperties left = node.getLeft().accept(this, PreferredProperties.any());
            PlanWithProperties right = node.getRight().accept(this, PreferredProperties.any());

            if (distributionType == SpatialJoinNode.DistributionType.REPLICATED) {
                if (left.getProperties().isSingleNode()) {
                    if (!right.getProperties().isSingleNode()) {
                        right = withDerivedProperties(
                                gatheringExchange(idAllocator.getNextId(), REMOTE, right.getNode()),
                                right.getProperties());
                    }
                }
                else {
                    right = withDerivedProperties(
                            replicatedExchange(idAllocator.getNextId(), REMOTE, right.getNode()),
                            right.getProperties());
                }
            }
            else {
                left = withDerivedProperties(
                        partitionedExchange(idAllocator.getNextId(), REMOTE, left.getNode(), ImmutableList.of(node.getLeftPartitionSymbol().get()), Optional.empty()),
                        left.getProperties());
                right = withDerivedProperties(
                        partitionedExchange(idAllocator.getNextId(), REMOTE, right.getNode(), ImmutableList.of(node.getRightPartitionSymbol().get()), Optional.empty()),
                        right.getProperties());
            }

            PlanNode newJoinNode = node.replaceChildren(ImmutableList.of(left.getNode(), right.getNode()));
            return new PlanWithProperties(newJoinNode, deriveProperties(newJoinNode, ImmutableList.of(left.getProperties(), right.getProperties())));
        }

        @Override
        public PlanWithProperties visitUnnest(UnnestNode node, PreferredProperties preferredProperties)
        {
            PreferredProperties translatedPreferred = preferredProperties.translate(symbol -> node.getReplicateSymbols().contains(symbol) ? Optional.of(symbol) : Optional.empty());

            return rebaseAndDeriveProperties(node, planChild(node, translatedPreferred));
        }

        @Override
        public PlanWithProperties visitSemiJoin(SemiJoinNode node, PreferredProperties preferredProperties)
        {
            PlanWithProperties source;
            PlanWithProperties filteringSource;

            SemiJoinNode.DistributionType distributionType = node.getDistributionType().orElseThrow(() -> new IllegalArgumentException("distributionType not yet set"));
            if (distributionType == SemiJoinNode.DistributionType.PARTITIONED) {
                List<Symbol> sourceSymbols = ImmutableList.of(node.getSourceJoinSymbol());
                List<Symbol> filteringSourceSymbols = ImmutableList.of(node.getFilteringSourceJoinSymbol());

                SetMultimap<Symbol, Symbol> sourceToFiltering = createMapping(sourceSymbols, filteringSourceSymbols);
                SetMultimap<Symbol, Symbol> filteringToSource = createMapping(filteringSourceSymbols, sourceSymbols);

                source = node.getSource().accept(this, PreferredProperties.partitioned(ImmutableSet.copyOf(sourceSymbols)));

                if (source.getProperties().isNodePartitionedOn(sourceSymbols) && !source.getProperties().isSingleNode()) {
                    Partitioning filteringPartitioning = source.getProperties().translate(createTranslator(sourceToFiltering)).getNodePartitioning().get();
                    filteringSource = node.getFilteringSource().accept(this, PreferredProperties.partitionedWithNullsAndAnyReplicated(filteringPartitioning));
                    if (!source.getProperties().withReplicatedNulls(true).isCompatibleTablePartitioningWith(filteringSource.getProperties(), sourceToFiltering::get, metadata, session)) {
                        filteringSource = withDerivedProperties(
                                partitionedExchange(idAllocator.getNextId(), REMOTE, filteringSource.getNode(), new PartitioningScheme(
                                        filteringPartitioning,
                                        filteringSource.getNode().getOutputSymbols(),
                                        Optional.empty(),
                                        true,
                                        Optional.empty())),
                                filteringSource.getProperties());
                    }
                }
                else {
                    filteringSource = node.getFilteringSource().accept(this, PreferredProperties.partitionedWithNullsAndAnyReplicated(ImmutableSet.copyOf(filteringSourceSymbols)));

                    if (filteringSource.getProperties().isNodePartitionedOn(filteringSourceSymbols, true) && !filteringSource.getProperties().isSingleNode()) {
                        Partitioning sourcePartitioning = filteringSource.getProperties().translate(createTranslator(filteringToSource)).getNodePartitioning().get();
                        source = withDerivedProperties(
                                partitionedExchange(idAllocator.getNextId(), REMOTE, source.getNode(), new PartitioningScheme(sourcePartitioning, source.getNode().getOutputSymbols())),
                                source.getProperties());
                    }
                    else {
                        source = withDerivedProperties(
                                partitionedExchange(idAllocator.getNextId(), REMOTE, source.getNode(), sourceSymbols, Optional.empty()),
                                source.getProperties());
                        filteringSource = withDerivedProperties(
                                partitionedExchange(idAllocator.getNextId(), REMOTE, filteringSource.getNode(), filteringSourceSymbols, Optional.empty(), true),
                                filteringSource.getProperties());
                    }
                }

                verify(source.getProperties().withReplicatedNulls(true).isCompatibleTablePartitioningWith(filteringSource.getProperties(), sourceToFiltering::get, metadata, session));

                // if colocated joins are disabled, force redistribute when using a custom partitioning
                if (!isColocatedJoinEnabled(session) && hasMultipleSources(source.getNode(), filteringSource.getNode())) {
                    Partitioning filteringPartitioning = source.getProperties().translate(createTranslator(sourceToFiltering)).getNodePartitioning().get();
                    filteringSource = withDerivedProperties(
                            partitionedExchange(idAllocator.getNextId(), REMOTE, filteringSource.getNode(), new PartitioningScheme(
                                    filteringPartitioning,
                                    filteringSource.getNode().getOutputSymbols(),
                                    Optional.empty(),
                                    true,
                                    Optional.empty())),
                            filteringSource.getProperties());
                }
            }
            else {
                source = node.getSource().accept(this, PreferredProperties.any());
                // Delete operator works fine even if TableScans on the filtering (right) side is not co-located with itself. It only cares about the corresponding TableScan,
                // which is always on the source (left) side. Therefore, hash-partitioned semi-join is always allowed on the filtering side.
                filteringSource = node.getFilteringSource().accept(this, PreferredProperties.any());

                // make filtering source match requirements of source
                if (source.getProperties().isSingleNode()) {
                    if (!filteringSource.getProperties().isSingleNode() ||
                            (!isColocatedJoinEnabled(session) && hasMultipleSources(source.getNode(), filteringSource.getNode()))) {
                        filteringSource = withDerivedProperties(
                                gatheringExchange(idAllocator.getNextId(), REMOTE, filteringSource.getNode()),
                                filteringSource.getProperties());
                    }
                }
                else {
                    filteringSource = withDerivedProperties(
                            replicatedExchange(idAllocator.getNextId(), REMOTE, filteringSource.getNode()),
                            filteringSource.getProperties());
                }
            }

            return rebaseAndDeriveProperties(node, ImmutableList.of(source, filteringSource));
        }

        @Override
        public PlanWithProperties visitIndexJoin(IndexJoinNode node, PreferredProperties preferredProperties)
        {
            List<Symbol> joinColumns = node.getCriteria().stream()
                    .map(IndexJoinNode.EquiJoinClause::getProbe)
                    .collect(toImmutableList());

            // Only prefer grouping on join columns if no parent local property preferences
            List<LocalProperty<Symbol>> desiredLocalProperties = preferredProperties.getLocalProperties().isEmpty() ? grouped(joinColumns) : ImmutableList.of();

            PlanWithProperties probeSource = node.getProbeSource().accept(this, PreferredProperties.partitionedWithLocal(ImmutableSet.copyOf(joinColumns), desiredLocalProperties)
                    .mergeWithParent(preferredProperties));
            ActualProperties probeProperties = probeSource.getProperties();

            PlanWithProperties indexSource = node.getIndexSource().accept(this, PreferredProperties.any());

            // TODO: allow repartitioning if unpartitioned to increase parallelism
            if (shouldRepartitionForIndexJoin(joinColumns, preferredProperties, probeProperties)) {
                probeSource = withDerivedProperties(
                        partitionedExchange(idAllocator.getNextId(), REMOTE, probeSource.getNode(), joinColumns, node.getProbeHashSymbol()),
                        probeProperties);
            }

            // TODO: if input is grouped, create streaming join

            // index side is really a nested-loops plan, so don't add exchanges
            PlanNode result = ChildReplacer.replaceChildren(node, ImmutableList.of(probeSource.getNode(), node.getIndexSource()));
            return new PlanWithProperties(result, deriveProperties(result, ImmutableList.of(probeSource.getProperties(), indexSource.getProperties())));
        }

        private boolean shouldRepartitionForIndexJoin(List<Symbol> joinColumns, PreferredProperties parentPreferredProperties, ActualProperties probeProperties)
        {
            // See if distributed index joins are enabled
            if (!distributedIndexJoins) {
                return false;
            }

            // No point in repartitioning if the plan is not distributed
            if (probeProperties.isSingleNode()) {
                return false;
            }

            Optional<PreferredProperties.PartitioningProperties> parentPartitioningPreferences = parentPreferredProperties.getGlobalProperties()
                    .flatMap(PreferredProperties.Global::getPartitioningProperties);

            // Disable repartitioning if it would disrupt a parent's partitioning preference when streaming is enabled
            boolean parentAlreadyPartitionedOnChild = parentPartitioningPreferences
                    .map(partitioning -> probeProperties.isStreamPartitionedOn(partitioning.getPartitioningColumns()))
                    .orElse(false);
            if (preferStreamingOperators && parentAlreadyPartitionedOnChild) {
                return false;
            }

            // Otherwise, repartition if we need to align with the join columns
            if (!probeProperties.isStreamPartitionedOn(joinColumns)) {
                return true;
            }

            // If we are already partitioned on the join columns because the data has been forced effectively into one stream,
            // then we should repartition if that would make a difference (from the single stream state).
            return probeProperties.isEffectivelySingleStream() && probeProperties.isStreamRepartitionEffective(joinColumns);
        }

        @Override
        public PlanWithProperties visitIndexSource(IndexSourceNode node, PreferredProperties preferredProperties)
        {
            return new PlanWithProperties(
                    node,
                    ActualProperties.builder()
                            .global(singleStreamPartition())
                            .build());
        }

        private Function<Symbol, Optional<Symbol>> outputToInputTranslator(UnionNode node, int sourceIndex)
        {
            return symbol -> Optional.of(node.getSymbolMapping().get(symbol).get(sourceIndex));
        }

        private Partitioning selectUnionPartitioning(UnionNode node, PreferredProperties.PartitioningProperties parentPreference)
        {
            // Use the parent's requested partitioning if available
            if (parentPreference.getPartitioning().isPresent()) {
                return parentPreference.getPartitioning().get();
            }

            // Try planning the children to see if any of them naturally produce a partitioning (for now, just select the first)
            boolean nullsAndAnyReplicated = parentPreference.isNullsAndAnyReplicated();
            for (int sourceIndex = 0; sourceIndex < node.getSources().size(); sourceIndex++) {
                PreferredProperties.PartitioningProperties childPartitioning = parentPreference.translate(outputToInputTranslator(node, sourceIndex)).get();
                PreferredProperties childPreferred = PreferredProperties.builder()
                        .global(PreferredProperties.Global.distributed(childPartitioning.withNullsAndAnyReplicated(nullsAndAnyReplicated)))
                        .build();
                PlanWithProperties child = node.getSources().get(sourceIndex).accept(this, childPreferred);
                // Don't select a single node partitioning so that we maintain query parallelism
                // Theoretically, if all children are single partitioned on the same node we could choose a single
                // partitioning, but as this only applies to a union of two values nodes, it isn't worth the added complexity
                if (child.getProperties().isNodePartitionedOn(childPartitioning.getPartitioningColumns(), nullsAndAnyReplicated) && !child.getProperties().isSingleNode()) {
                    Function<Symbol, Optional<Symbol>> childToParent = createTranslator(createMapping(node.sourceOutputLayout(sourceIndex), node.getOutputSymbols()));
                    return child.getProperties().translate(childToParent).getNodePartitioning().get();
                }
            }

            // Otherwise, choose an arbitrary partitioning over the columns
            return Partitioning.create(FIXED_HASH_DISTRIBUTION, ImmutableList.copyOf(parentPreference.getPartitioningColumns()));
        }

        @Override
        public PlanWithProperties visitCTEScan(CTEScanNode node, PreferredProperties preferredProperties)
        {
            PlanWithProperties child = planChild(node, PreferredProperties.any());
            PlanWithProperties cteNode = rebaseAndDeriveProperties(node, child);
            PlanWithProperties cteNodeWithExchange = withDerivedProperties(
                    partitionedExchange(idAllocator.getNextId(), REMOTE, cteNode.getNode(), cteNode.getNode().getOutputSymbols(), Optional.empty()),
                    cteNode.getProperties());
            return cteNodeWithExchange;
        }

        @Override
        public PlanWithProperties visitUnion(UnionNode node, PreferredProperties parentPreference)
        {
            Optional<PreferredProperties.Global> parentGlobal = parentPreference.getGlobalProperties();
            if (parentGlobal.isPresent() && parentGlobal.get().isDistributed() && parentGlobal.get().getPartitioningProperties().isPresent()) {
                PreferredProperties.PartitioningProperties parentPartitioningPreference = parentGlobal.get().getPartitioningProperties().get();
                boolean nullsAndAnyReplicated = parentPartitioningPreference.isNullsAndAnyReplicated();
                Partitioning desiredParentPartitioning = selectUnionPartitioning(node, parentPartitioningPreference);

                ImmutableList.Builder<PlanNode> partitionedSources = ImmutableList.builder();
                ImmutableListMultimap.Builder<Symbol, Symbol> outputToSourcesMapping = ImmutableListMultimap.builder();

                for (int sourceIndex = 0; sourceIndex < node.getSources().size(); sourceIndex++) {
                    Partitioning childPartitioning = desiredParentPartitioning.translate(createDirectTranslator(createMapping(node.getOutputSymbols(), node.sourceOutputLayout(sourceIndex))));

                    PreferredProperties childPreferred = PreferredProperties.builder()
                            .global(PreferredProperties.Global.distributed(PreferredProperties.PartitioningProperties.partitioned(childPartitioning)
                                    .withNullsAndAnyReplicated(nullsAndAnyReplicated)))
                            .build();

                    PlanWithProperties source = node.getSources().get(sourceIndex).accept(this, childPreferred);
                    if (!source.getProperties().isCompatibleTablePartitioningWith(childPartitioning, nullsAndAnyReplicated, metadata, session)) {
                        source = withDerivedProperties(
                                partitionedExchange(
                                        idAllocator.getNextId(),
                                        REMOTE,
                                        source.getNode(),
                                        new PartitioningScheme(
                                                childPartitioning,
                                                source.getNode().getOutputSymbols(),
                                                Optional.empty(),
                                                nullsAndAnyReplicated,
                                                Optional.empty())),
                                source.getProperties());
                    }
                    partitionedSources.add(source.getNode());

                    for (int column = 0; column < node.getOutputSymbols().size(); column++) {
                        outputToSourcesMapping.put(node.getOutputSymbols().get(column), node.sourceOutputLayout(sourceIndex).get(column));
                    }
                }
                UnionNode newNode = new UnionNode(
                        node.getId(),
                        partitionedSources.build(),
                        outputToSourcesMapping.build(),
                        ImmutableList.copyOf(outputToSourcesMapping.build().keySet()));

                return new PlanWithProperties(
                        newNode,
                        ActualProperties.builder()
                                .global(partitionedOn(desiredParentPartitioning, Optional.of(desiredParentPartitioning)))
                                .build()
                                .withReplicatedNulls(parentPartitioningPreference.isNullsAndAnyReplicated()));
            }

            // first, classify children into partitioned and unpartitioned
            List<PlanNode> unpartitionedChildren = new ArrayList<>();
            List<List<Symbol>> unpartitionedOutputLayouts = new ArrayList<>();

            List<PlanNode> partitionedChildren = new ArrayList<>();
            List<List<Symbol>> partitionedOutputLayouts = new ArrayList<>();

            for (int i = 0; i < node.getSources().size(); i++) {
                PlanWithProperties child = node.getSources().get(i).accept(this, PreferredProperties.any());
                if (child.getProperties().isSingleNode()) {
                    unpartitionedChildren.add(child.getNode());
                    unpartitionedOutputLayouts.add(node.sourceOutputLayout(i));
                }
                else {
                    partitionedChildren.add(child.getNode());
                    // union may drop or duplicate symbols from the input so we must provide an exact mapping
                    partitionedOutputLayouts.add(node.sourceOutputLayout(i));
                }
            }

            PlanNode result;
            if (!partitionedChildren.isEmpty() && unpartitionedChildren.isEmpty()) {
                // parent does not have preference or prefers some partitioning without any explicit partitioning - just use
                // children partitioning and don't GATHER partitioned inputs
                // TODO: add FIXED_ARBITRARY_DISTRIBUTION support on non empty unpartitionedChildren
                if (!parentGlobal.isPresent() || parentGlobal.get().isDistributed()) {
                    return arbitraryDistributeUnion(node, partitionedChildren, partitionedOutputLayouts);
                }

                // add a gathering exchange above partitioned inputs
                result = new ExchangeNode(
                        idAllocator.getNextId(),
                        GATHER,
                        REMOTE,
                        new PartitioningScheme(Partitioning.create(SINGLE_DISTRIBUTION, ImmutableList.of()), node.getOutputSymbols()),
                        partitionedChildren,
                        partitionedOutputLayouts,
                        Optional.empty(),
                        AggregationNode.AggregationType.HASH);
            }
            else if (!unpartitionedChildren.isEmpty()) {
                if (!partitionedChildren.isEmpty()) {
                    // add a gathering exchange above partitioned inputs and fold it into the set of unpartitioned inputs
                    // NOTE: new symbols for ExchangeNode output are required in order to keep plan logically correct with new local union below

                    List<Symbol> exchangeOutputLayout = node.getOutputSymbols().stream()
                            .map(outputSymbol -> planSymbolAllocator.newSymbol(outputSymbol.getName(), types.get(outputSymbol)))
                            .collect(toImmutableList());

                    result = new ExchangeNode(
                            idAllocator.getNextId(),
                            GATHER,
                            REMOTE,
                            new PartitioningScheme(Partitioning.create(SINGLE_DISTRIBUTION, ImmutableList.of()), exchangeOutputLayout),
                            partitionedChildren,
                            partitionedOutputLayouts,
                            Optional.empty(),
                            AggregationNode.AggregationType.HASH);

                    unpartitionedChildren.add(result);
                    unpartitionedOutputLayouts.add(result.getOutputSymbols());
                }

                ImmutableListMultimap.Builder<Symbol, Symbol> mappings = ImmutableListMultimap.builder();
                for (int i = 0; i < node.getOutputSymbols().size(); i++) {
                    for (List<Symbol> outputLayout : unpartitionedOutputLayouts) {
                        mappings.put(node.getOutputSymbols().get(i), outputLayout.get(i));
                    }
                }

                // add local union for all unpartitioned inputs
                result = new UnionNode(node.getId(), unpartitionedChildren, mappings.build(), ImmutableList.copyOf(mappings.build().keySet()));
            }
            else {
                throw new IllegalStateException("both unpartitionedChildren partitionedChildren are empty");
            }

            return new PlanWithProperties(
                    result,
                    ActualProperties.builder()
                            .global(singleStreamPartition())
                            .build());
        }

        private PlanWithProperties arbitraryDistributeUnion(
                UnionNode node,
                List<PlanNode> partitionedChildren,
                List<List<Symbol>> partitionedOutputLayouts)
        {
            // TODO: can we insert LOCAL exchange for one child SOURCE distributed and another HASH distributed?
            if (countSources(partitionedChildren) == 0) {
                // No source distributed child, we can use insert LOCAL exchange
                // TODO: if all children have the same partitioning, pass this partitioning to the parent
                // instead of "arbitraryPartition".
                return new PlanWithProperties(node.replaceChildren(partitionedChildren));
            }
            else {
                // Presto currently can not execute stage that has multiple table scans, so in that case
                // we have to insert REMOTE exchange with FIXED_ARBITRARY_DISTRIBUTION instead of local exchange
                return new PlanWithProperties(
                        new ExchangeNode(
                                idAllocator.getNextId(),
                                REPARTITION,
                                REMOTE,
                                new PartitioningScheme(Partitioning.create(FIXED_ARBITRARY_DISTRIBUTION, ImmutableList.of()), node.getOutputSymbols()),
                                partitionedChildren,
                                partitionedOutputLayouts,
                                Optional.empty(),
                                AggregationNode.AggregationType.HASH));
            }
        }

        @Override
        public PlanWithProperties visitApply(ApplyNode node, PreferredProperties preferredProperties)
        {
            throw new IllegalStateException("Unexpected node: " + node.getClass().getName());
        }

        @Override
        public PlanWithProperties visitLateralJoin(LateralJoinNode node, PreferredProperties preferredProperties)
        {
            throw new IllegalStateException("Unexpected node: " + node.getClass().getName());
        }

        private PlanWithProperties planChild(PlanNode node, PreferredProperties preferredProperties)
        {
            return getOnlyElement(node.getSources()).accept(this, preferredProperties);
        }

        private PlanWithProperties rebaseAndDeriveProperties(PlanNode node, PlanWithProperties child)
        {
            return withDerivedProperties(
                    ChildReplacer.replaceChildren(node, ImmutableList.of(child.getNode())),
                    child.getProperties());
        }

        private PlanWithProperties rebaseAndDeriveProperties(PlanNode node, List<PlanWithProperties> children)
        {
            PlanNode result = node.replaceChildren(
                    children.stream()
                            .map(PlanWithProperties::getNode)
                            .collect(toList()));
            return new PlanWithProperties(result, deriveProperties(result, children.stream().map(PlanWithProperties::getProperties).collect(toList())));
        }

        private PlanWithProperties withDerivedProperties(PlanNode node, ActualProperties inputProperties)
        {
            return new PlanWithProperties(node, deriveProperties(node, inputProperties));
        }

        private ActualProperties deriveProperties(PlanNode result, ActualProperties inputProperties)
        {
            return deriveProperties(result, ImmutableList.of(inputProperties));
        }

        private ActualProperties deriveProperties(PlanNode result, List<ActualProperties> inputProperties)
        {
            // TODO: move this logic to PlanSanityChecker once PropertyDerivations.deriveProperties fully supports local exchanges
            ActualProperties outputProperties = PropertyDerivations.deriveProperties(result, inputProperties, metadata, session, types, typeAnalyzer);
            verify(result instanceof SemiJoinNode || inputProperties.stream().noneMatch(ActualProperties::isNullsAndAnyReplicated) || outputProperties.isNullsAndAnyReplicated(),
                    "SemiJoinNode is the only node that can strip null replication");
            return outputProperties;
        }

        private ActualProperties derivePropertiesRecursively(PlanNode result)
        {
            return PropertyDerivations.derivePropertiesRecursively(result, metadata, session, types, typeAnalyzer);
        }
    }

    private static Map<Symbol, VariableReferenceExpression> computeIdentityTranslations(Assignments assignments)
    {
        Map<Symbol, VariableReferenceExpression> outputToInput = new HashMap<>();
        for (Map.Entry<Symbol, RowExpression> assignment : assignments.getMap().entrySet()) {
            if (assignment.getValue() instanceof VariableReferenceExpression) {
                outputToInput.put(assignment.getKey(), (VariableReferenceExpression) assignment.getValue());
            }
        }
        return outputToInput;
    }

    @VisibleForTesting
    static class PlanWithProperties
    {
        private final PlanNode node;
        private final ActualProperties properties;

        public PlanWithProperties(PlanNode node)
        {
            this(node, ActualProperties.builder().build());
        }

        public PlanWithProperties(PlanNode node, ActualProperties properties)
        {
            this.node = node;
            this.properties = properties;
        }

        public PlanNode getNode()
        {
            return node;
        }

        public ActualProperties getProperties()
        {
            return properties;
        }
    }
}<|MERGE_RESOLUTION|>--- conflicted
+++ resolved
@@ -596,18 +596,6 @@
         {
             PlanWithProperties newSource = source.accept(this, preferredProperties);
 
-<<<<<<< HEAD
-            if (!partitioningScheme.isPresent()) {
-                if (scaleWriters && writerTarget.supportsReportingWrittenBytes(metadata, session)) {
-                    partitioningScheme = Optional.of(new PartitioningScheme(Partitioning.create(SCALED_WRITER_DISTRIBUTION, ImmutableList.of()), newSource.getNode().getOutputSymbols()));
-                }
-                else if (redistributeWrites) {
-                    partitioningScheme = Optional.of(new PartitioningScheme(Partitioning.create(FIXED_ARBITRARY_DISTRIBUTION, ImmutableList.of()), newSource.getNode().getOutputSymbols()));
-                }
-            }
-
-            if (partitioningScheme.isPresent() && !newSource.getProperties().isCompatibleTablePartitioningWith(partitioningScheme.get().getPartitioning(), false, metadata, session)) {
-=======
             Optional<PartitioningScheme> optionalPartitioningScheme = partitioningScheme;
 
             if (!optionalPartitioningScheme.isPresent()) {
@@ -620,17 +608,12 @@
             }
 
             if (optionalPartitioningScheme.isPresent() && !newSource.getProperties().isCompatibleTablePartitioningWith(optionalPartitioningScheme.get().getPartitioning(), false, metadata, session)) {
->>>>>>> 1f4a988a
                 newSource = withDerivedProperties(
                         partitionedExchange(
                                 idAllocator.getNextId(),
                                 REMOTE,
                                 newSource.getNode(),
-<<<<<<< HEAD
-                                partitioningScheme.get()),
-=======
                                 optionalPartitioningScheme.get()),
->>>>>>> 1f4a988a
                         newSource.getProperties());
             }
             return rebaseAndDeriveProperties(node, newSource);
