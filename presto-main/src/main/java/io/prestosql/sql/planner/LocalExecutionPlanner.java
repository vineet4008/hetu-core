--- conflicted
+++ resolved
@@ -98,7 +98,6 @@
 import io.prestosql.operator.StatisticsWriterOperator.StatisticsWriterOperatorFactory;
 import io.prestosql.operator.StreamingAggregationOperator.StreamingAggregationOperatorFactory;
 import io.prestosql.operator.TableDeleteOperator.TableDeleteOperatorFactory;
-import io.prestosql.operator.TableExecuteContextManager;
 import io.prestosql.operator.TableScanOperator.TableScanOperatorFactory;
 import io.prestosql.operator.TableUpdateOperator;
 import io.prestosql.operator.TaskContext;
@@ -380,10 +379,7 @@
     protected final FunctionResolution functionResolution;
     protected final LogicalRowExpressions logicalRowExpressions;
     protected final TaskManagerConfig taskManagerConfig;
-<<<<<<< HEAD
-=======
     private final ExchangeManagerRegistry exchangeManagerRegistry;
->>>>>>> 1f4a988a
     protected final TableExecuteContextManager tableExecuteContextManager;
 
     public Metadata getMetadata()
@@ -563,14 +559,9 @@
             StateStoreListenerManager stateStoreListenerManager,
             DynamicFilterCacheManager dynamicFilterCacheManager,
             HeuristicIndexerManager heuristicIndexerManager,
-<<<<<<< HEAD
-            TableExecuteContextManager tableExecuteContextManager,
-            CubeManager cubeManager)
-=======
             CubeManager cubeManager,
             ExchangeManagerRegistry exchangeManagerRegistry,
             TableExecuteContextManager tableExecuteContextManager)
->>>>>>> 1f4a988a
     {
         this.explainAnalyzeContext = requireNonNull(explainAnalyzeContext, "explainAnalyzeContext is null");
         this.pageSourceProvider = requireNonNull(pageSourceProvider, "pageSourceProvider is null");
@@ -604,10 +595,7 @@
         this.cubeManager = requireNonNull(cubeManager, "cubeManager is null");
         this.functionResolution = new FunctionResolution(metadata.getFunctionAndTypeManager());
         this.logicalRowExpressions = new LogicalRowExpressions(new RowExpressionDeterminismEvaluator(metadata), functionResolution, metadata.getFunctionAndTypeManager());
-<<<<<<< HEAD
-=======
         this.exchangeManagerRegistry = requireNonNull(exchangeManagerRegistry, "exchangeManagerRegistry is null");
->>>>>>> 1f4a988a
         this.tableExecuteContextManager = requireNonNull(tableExecuteContextManager, "tableExecuteContextManager is null");
     }
 
