/*
 * Licensed under the Apache License, Version 2.0 (the "License");
 * you may not use this file except in compliance with the License.
 * You may obtain a copy of the License at
 *
 *     http://www.apache.org/licenses/LICENSE-2.0
 *
 * Unless required by applicable law or agreed to in writing, software
 * distributed under the License is distributed on an "AS IS" BASIS,
 * WITHOUT WARRANTIES OR CONDITIONS OF ANY KIND, either express or implied.
 * See the License for the specific language governing permissions and
 * limitations under the License.
 */
package io.prestosql.orc;

import com.google.common.collect.ImmutableList;
import io.airlift.log.Logger;
import io.airlift.slice.Slice;
import io.airlift.units.DataSize;
import io.prestosql.memory.context.AggregatedMemoryContext;
import io.prestosql.orc.metadata.ColumnMetadata;
import io.prestosql.orc.metadata.CompressionKind;
import io.prestosql.orc.metadata.ExceptionWrappingMetadataReader;
import io.prestosql.orc.metadata.Footer;
import io.prestosql.orc.metadata.Metadata;
import io.prestosql.orc.metadata.OrcColumnId;
import io.prestosql.orc.metadata.OrcMetadataReader;
import io.prestosql.orc.metadata.OrcType;
import io.prestosql.orc.metadata.OrcType.OrcTypeKind;
import io.prestosql.orc.metadata.PostScript.HiveWriterVersion;
import io.prestosql.spi.Page;
import io.prestosql.spi.PrestoException;
import io.prestosql.spi.block.Block;
import io.prestosql.spi.heuristicindex.IndexMetadata;
import io.prestosql.spi.heuristicindex.SplitMetadata;
import io.prestosql.spi.predicate.Domain;
import io.prestosql.spi.type.Type;
import org.joda.time.DateTimeZone;

import java.io.IOException;
import java.util.Collections;
import java.util.List;
import java.util.Map;
import java.util.Optional;
import java.util.Set;
import java.util.function.Function;
import java.util.stream.IntStream;

import static com.google.common.base.Throwables.throwIfUnchecked;
import static com.google.common.collect.ImmutableList.toImmutableList;
import static io.airlift.units.DataSize.Unit.MEGABYTE;
import static io.prestosql.memory.context.AggregatedMemoryContext.newSimpleAggregatedMemoryContext;
import static io.prestosql.orc.metadata.OrcColumnId.ROOT_COLUMN;
import static io.prestosql.orc.metadata.PostScript.MAGIC;
import static java.lang.Math.min;
import static java.lang.Math.toIntExact;
import static java.util.Objects.requireNonNull;
import static org.joda.time.DateTimeZone.UTC;

public class OrcReader
{
    public static final int MAX_BATCH_SIZE = 1024;
    public static final int INITIAL_BATCH_SIZE = 1;
    public static final int BATCH_SIZE_GROWTH_FACTOR = 2;
    private static final int EXPECTED_FOOTER_SIZE = 16 * 1024;

    private static final Logger log = Logger.get(OrcReader.class);

    private final OrcDataSource orcDataSource;
    private final ExceptionWrappingMetadataReader metadataReader;
    private final DataSize maxMergeDistance;
    private final DataSize tinyStripeThreshold;
    private final DataSize maxBlockSize;
    private final HiveWriterVersion hiveWriterVersion;
    private final int bufferSize;
    private final CompressionKind compressionKind;
    private final Optional<OrcDecompressor> decompressor;
    private final Footer footer;
    private final Metadata metadata;
    private final OrcColumn rootColumn;
    private final Optional<OrcWriteValidation> writeValidation;

    // This is based on the Apache Hive ORC code
    public OrcReader(OrcDataSource orcDataSource, DataSize maxMergeDistance, DataSize tinyStripeThreshold, DataSize maxBlockSize)
            throws IOException
    {
        this(orcDataSource, maxMergeDistance, tinyStripeThreshold, maxBlockSize, Optional.empty());
    }

    private OrcReader(
            OrcDataSource orcDataSource,
            DataSize maxMergeDistance,
            DataSize tinyStripeThreshold,
            DataSize maxBlockSize,
            Optional<OrcWriteValidation> writeValidation)
            throws IOException
    {
        this.orcDataSource = wrapWithCacheIfTiny(orcDataSource, tinyStripeThreshold);
        OrcFileTail fileTail = OrcFileTail.readFrom(this.orcDataSource, writeValidation);
        this.metadataReader = new ExceptionWrappingMetadataReader(orcDataSource.getId(), new OrcMetadataReader());
        this.bufferSize = toIntExact(fileTail.getPostScript().getCompressionBlockSize());
        this.compressionKind = fileTail.getPostScript().getCompression();
        this.hiveWriterVersion = fileTail.getPostScript().getHiveWriterVersion();
        this.decompressor = fileTail.getDecompressor();
        this.metadata = fileTail.getMetadata();
        this.footer = fileTail.getFooter();
        this.maxMergeDistance = requireNonNull(maxMergeDistance, "maxMergeDistance is null");
        this.tinyStripeThreshold = requireNonNull(tinyStripeThreshold, "tinyStripeThreshold is null");
        this.maxBlockSize = requireNonNull(maxBlockSize, "maxBlockSize is null");
        this.writeValidation = requireNonNull(writeValidation, "writeValidation is null");
        this.rootColumn = createOrcColumn("", "", new OrcColumnId(0), footer.getTypes(), orcDataSource.getId());
    }

    public OrcReader(OrcDataSource orcDataSource, OrcFileTail fileTail, DataSize maxMergeDistance,
            DataSize tinyStripeThreshold, DataSize maxBlockSize)
    {
        this.orcDataSource = orcDataSource;
        this.metadataReader = new ExceptionWrappingMetadataReader(orcDataSource.getId(), new OrcMetadataReader());
        this.bufferSize = toIntExact(fileTail.getPostScript().getCompressionBlockSize());
        this.compressionKind = fileTail.getPostScript().getCompression();
        this.hiveWriterVersion = fileTail.getPostScript().getHiveWriterVersion();
        this.decompressor = fileTail.getDecompressor();
        this.metadata = fileTail.getMetadata();
        this.footer = fileTail.getFooter();
        this.rootColumn = createOrcColumn("", "", new OrcColumnId(0), footer.getTypes(), orcDataSource.getId());
        this.maxMergeDistance = requireNonNull(maxMergeDistance, "maxMergeDistance is null");
        this.tinyStripeThreshold = requireNonNull(tinyStripeThreshold, "tinyStripeThreshold is null");
        this.maxBlockSize = requireNonNull(maxBlockSize, "maxBlockSize is null");
        this.writeValidation = Optional.empty();
    }

    public List<String> getColumnNames()
    {
        return footer.getTypes().get(ROOT_COLUMN).getFieldNames();
    }

    public Footer getFooter()
    {
        return footer;
    }

    public Metadata getMetadata()
    {
        return metadata;
    }

    public OrcColumn getRootColumn()
    {
        return rootColumn;
    }

    public int getBufferSize()
    {
        return bufferSize;
    }

    public CompressionKind getCompressionKind()
    {
        return compressionKind;
    }

    public OrcRecordReader createRecordReader(
            List<OrcColumn> readColumns,
            List<Type> readTypes,
            OrcPredicate predicate,
            DateTimeZone legacyFileTimeZone,
            AggregatedMemoryContext systemMemoryUsage,
            int initialBatchSize,
            Function<Exception, RuntimeException> exceptionTransform)
            throws OrcCorruptionException
    {
        return createRecordReader(
                readColumns,
                readTypes,
                predicate,
                0,
                orcDataSource.getSize(),
                legacyFileTimeZone,
                systemMemoryUsage,
                initialBatchSize,
                exceptionTransform,
                Optional.empty(),
                null,
                Collections.emptyMap(),
                OrcCacheStore.CACHE_NOTHING,
                new OrcCacheProperties(),
                false);
    }

    public OrcRecordReader createRecordReader(
            List<OrcColumn> readColumns,
            List<Type> readTypes,
            OrcPredicate predicate,
            long offset,
            long length,
            DateTimeZone legacyFileTimeZone,
            AggregatedMemoryContext systemMemoryUsage,
            int initialBatchSize,
            Function<Exception, RuntimeException> exceptionTransform)
            throws OrcCorruptionException
    {
        return new OrcRecordReader(
                requireNonNull(readColumns, "readColumns is null"),
                requireNonNull(readTypes, "readTypes is null"),
                requireNonNull(predicate, "predicate is null"),
                footer.getNumberOfRows(),
                footer.getStripes(),
                footer.getFileStats(),
                metadata.getStripeStatsList(),
                orcDataSource,
                offset,
                length,
                footer.getTypes(),
                decompressor,
                footer.getRowsInRowGroup(),
                requireNonNull(legacyFileTimeZone, "hiveStorageTimeZone is null"),
                hiveWriterVersion,
                metadataReader,
                maxMergeDistance,
                tinyStripeThreshold,
                maxBlockSize,
                footer.getUserMetadata(),
                systemMemoryUsage,
                writeValidation,
                initialBatchSize,
                exceptionTransform,
                Optional.empty(),
                null,
                Collections.emptyMap(),
                OrcCacheStore.CACHE_NOTHING,
                new OrcCacheProperties(),
                false);
    }

    public OrcRecordReader createRecordReader(
            List<OrcColumn> readColumns,
            List<Type> readTypes,
            OrcPredicate predicate,
            DateTimeZone legacyFileTimeZone,
            AggregatedMemoryContext systemMemoryUsage,
            int initialBatchSize,
            Function<Exception, RuntimeException> exceptionTransform,
            OrcCacheStore orcCacheStore,
            OrcCacheProperties orcCacheProperties)
            throws OrcCorruptionException
    {
        return createRecordReader(
                readColumns,
                readTypes,
                predicate,
                0,
                orcDataSource.getSize(),
                legacyFileTimeZone,
                systemMemoryUsage,
                initialBatchSize,
                exceptionTransform,
                Optional.empty(),
                null,
                Collections.emptyMap(),
                orcCacheStore,
                orcCacheProperties,
                false);
    }

    public OrcRecordReader createRecordReader(
            List<OrcColumn> readColumns,
            List<Type> readTypes,
            OrcPredicate predicate,
            long offset,
            long length,
            DateTimeZone hiveStorageTimeZone,
            AggregatedMemoryContext systemMemoryUsage,
            int initialBatchSize,
            Function<Exception, RuntimeException> exceptionTransform,
            Optional<List<IndexMetadata>> indexes,
            SplitMetadata splitMetadata,
            Map<String, Domain> domains,
            OrcCacheStore orcCacheStore,
            OrcCacheProperties orcCacheProperties,
            boolean pageMetadataEnabled)
            throws OrcCorruptionException
    {
        return new OrcRecordReader(
                requireNonNull(readColumns, "readColumns is null"),
                requireNonNull(readTypes, "readTypes is null"),
                requireNonNull(predicate, "predicate is null"),
                footer.getNumberOfRows(),
                footer.getStripes(),
                footer.getFileStats(),
                metadata.getStripeStatsList(),
                orcDataSource,
                offset,
                length,
                footer.getTypes(),
                decompressor,
                footer.getRowsInRowGroup(),
                requireNonNull(hiveStorageTimeZone, "hiveStorageTimeZone is null"),
                hiveWriterVersion,
                metadataReader,
                maxMergeDistance,
                tinyStripeThreshold,
                maxBlockSize,
                footer.getUserMetadata(),
                systemMemoryUsage,
                writeValidation,
                initialBatchSize,
                exceptionTransform,
                indexes,
                splitMetadata,
                domains,
                orcCacheStore,
                orcCacheProperties,
                pageMetadataEnabled);
    }

    public OrcSelectiveRecordReader createSelectiveRecordReader(
            List<OrcColumn> fileColumns,
            List<OrcColumn> fileReadColumns,
            List<Type> readTypes,
            List<Integer> outputColumns,
            Map<Integer, Type> includedColumns,
            Map<Integer, TupleDomainFilter> filters,
            Map<Integer, Object> constantValues,
            OrcPredicate predicate,
            long offset,
            long length,
            DateTimeZone legacyFileTimeZone,
            AggregatedMemoryContext systemMemoryUsage,
            int initialBatchSize,
            Function<Exception, RuntimeException> exceptionTransform,
            Optional<List<IndexMetadata>> indexes,
            Map<String, Domain> domains,
            OrcCacheStore orcCacheStore,
            OrcCacheProperties orcCacheProperties,
            Optional<OrcWriteValidation> writeValidation,
            Map<Integer, List<TupleDomainFilter>> disjunctFilters,
            List<Integer> positions, boolean useDataCache,
            Map<Integer, Function<Block, Block>> coercer,
            Map<String, List<Domain>> orDomains,
            Set<Integer> missingColumns) throws OrcCorruptionException
    {
        return new OrcSelectiveRecordReader(
                outputColumns,
                includedColumns,
                requireNonNull(fileColumns, "readColumns is null"),
                requireNonNull(fileReadColumns, "readColumns is null"),
                requireNonNull(readTypes, "readTypes is null"),
                filters,
                constantValues,
                requireNonNull(predicate, "predicate is null"),
                footer.getNumberOfRows(),
                footer.getStripes(),
                footer.getFileStats(),
                metadata.getStripeStatsList(),
                orcDataSource,
                offset,
                length,
                footer.getTypes(),
                decompressor,
                footer.getRowsInRowGroup(),
                requireNonNull(legacyFileTimeZone, "legacyFileTimeZone is null"),
                hiveWriterVersion,
                metadataReader,
                maxMergeDistance,
                tinyStripeThreshold,
                maxBlockSize,
                footer.getUserMetadata(),
                systemMemoryUsage,
                writeValidation,
                initialBatchSize,
                exceptionTransform,
                indexes,
                domains,
                orcCacheStore,
                orcCacheProperties,
                disjunctFilters,
                positions,
                useDataCache,
                coercer,
                orDomains,
                missingColumns);
    }

    public static OrcDataSource wrapWithCacheIfTiny(OrcDataSource dataSource, DataSize maxCacheSize)
    {
        if (dataSource instanceof CachingOrcDataSource) {
            return dataSource;
        }
        if (dataSource.getSize() > maxCacheSize.toBytes()) {
            return dataSource;
        }
        DiskRange diskRange = new DiskRange(0, toIntExact(dataSource.getSize()));
        return new CachingOrcDataSource(dataSource, desiredOffset -> diskRange);
    }

    private static OrcColumn createOrcColumn(
            String parentStreamName,
            String fieldName,
            OrcColumnId columnId,
            ColumnMetadata<OrcType> types,
            OrcDataSourceId orcDataSourceId)
    {
        String path = fieldName.isEmpty() ? parentStreamName : parentStreamName + "." + fieldName;
        OrcType orcType = types.get(columnId);

        List<OrcColumn> nestedColumns = ImmutableList.of();
        if (orcType.getOrcTypeKind() == OrcTypeKind.STRUCT) {
            nestedColumns = IntStream.range(0, orcType.getFieldCount())
                    .mapToObj(fieldId -> createOrcColumn(
                            path,
                            orcType.getFieldName(fieldId),
                            orcType.getFieldTypeIndex(fieldId),
                            types,
                            orcDataSourceId))
                    .collect(toImmutableList());
        }
        else if (orcType.getOrcTypeKind() == OrcTypeKind.LIST) {
            nestedColumns = ImmutableList.of(createOrcColumn(path, "item", orcType.getFieldTypeIndex(0), types, orcDataSourceId));
        }
        else if (orcType.getOrcTypeKind() == OrcTypeKind.MAP) {
            nestedColumns = ImmutableList.of(
                    createOrcColumn(path, "key", orcType.getFieldTypeIndex(0), types, orcDataSourceId),
                    createOrcColumn(path, "value", orcType.getFieldTypeIndex(1), types, orcDataSourceId));
        }
        return new OrcColumn(path, columnId, fieldName, orcType.getOrcTypeKind(), orcDataSourceId, nestedColumns);
    }

    static void validateFile(
            OrcWriteValidation writeValidation,
            OrcDataSource input,
            List<Type> readTypes)
            throws OrcCorruptionException
    {
        try {
            OrcReader orcReader = new OrcReader(input, new DataSize(1, MEGABYTE), new DataSize(8, MEGABYTE), new DataSize(16, MEGABYTE), Optional.of(writeValidation));
            try (OrcRecordReader orcRecordReader = orcReader.createRecordReader(
                    orcReader.getRootColumn().getNestedColumns(),
                    readTypes,
                    OrcPredicate.TRUE,
                    UTC,
                    newSimpleAggregatedMemoryContext(),
                    INITIAL_BATCH_SIZE,
                    exception -> {
                        throwIfUnchecked(exception);
                        return new RuntimeException(exception);
                    })) {
                for (Page page = orcRecordReader.nextPage(); page != null; page = orcRecordReader.nextPage()) {
                    // fully load the page
                    page.getLoadedPage();
                }
            }
        }
        catch (IOException e) {
            throw new OrcCorruptionException(e, input.getId(), "Validation failed");
        }
    }

    public static void handleCacheLoadException(Exception executionException)
            throws IOException
    {
        if (Thread.currentThread().isInterrupted()) {
            if (executionException.getCause() instanceof PrestoException) {
                throw (PrestoException) executionException.getCause();
            }
            throw new IOException(executionException.getCause());
        }
    }

    public interface ProjectedLayout
    {
        ProjectedLayout getFieldLayout(OrcColumn orcColumn);
    }

    public static ProjectedLayout fullyProjectedLayout()
    {
        return orcColumn -> fullyProjectedLayout();
    }

    public static Optional<OrcReader> createOrcReader(OrcDataSource orcDataSource, OrcReaderOptions options)
            throws IOException
    {
        return createOrcReader(orcDataSource, options, Optional.empty());
    }

    public interface FieldMapperFactory
    {
        FieldMapper create(OrcColumn orcColumn);
    }

    // Used for mapping a nested field with the appropriate OrcColumn
    public interface FieldMapper
    {
        OrcColumn get(String fieldName);
    }

    private static Optional<OrcReader> createOrcReader(
            OrcDataSource orcDataSource,
            OrcReaderOptions options,
            Optional<OrcWriteValidation> writeValidation)
            throws IOException
    {
<<<<<<< HEAD
        orcDataSource = wrapWithCacheIfTiny(orcDataSource, options.getTinyStripeThreshold());

        // read the tail of the file, and check if the file is actually empty
        long estimatedFileSize = orcDataSource.getEstimatedSize();
        if (estimatedFileSize > 0 && estimatedFileSize <= MAGIC.length()) {
            throw new OrcCorruptionException(orcDataSource.getId(), "Invalid file size %s", estimatedFileSize);
        }

        long expectedReadSize = min(estimatedFileSize, EXPECTED_FOOTER_SIZE);
        Slice fileTail = orcDataSource.readTail(toIntExact(expectedReadSize));
        if (fileTail.length() == 0) {
            return Optional.empty();
        }
        return Optional.of(new OrcReader(orcDataSource, options.getMaxMergeDistance(), options.getTinyStripeThreshold(), options.getMaxBlockSize()));
=======
        OrcDataSource orcDataSource1 = orcDataSource;
        orcDataSource1 = wrapWithCacheIfTiny(orcDataSource1, options.getTinyStripeThreshold());

        // read the tail of the file, and check if the file is actually empty
        long estimatedFileSize = orcDataSource1.getEstimatedSize();
        if (estimatedFileSize > 0 && estimatedFileSize <= MAGIC.length()) {
            throw new OrcCorruptionException(orcDataSource1.getId(), "Invalid file size %s", estimatedFileSize);
        }

        long expectedReadSize = min(estimatedFileSize, EXPECTED_FOOTER_SIZE);
        Slice fileTail = orcDataSource1.readTail(toIntExact(expectedReadSize));
        if (fileTail.length() == 0) {
            return Optional.empty();
        }
        return Optional.of(new OrcReader(orcDataSource1, options.getMaxMergeDistance(), options.getTinyStripeThreshold(), options.getMaxBlockSize()));
>>>>>>> 1f4a988a
    }
}<|MERGE_RESOLUTION|>--- conflicted
+++ resolved
@@ -499,22 +499,6 @@
             Optional<OrcWriteValidation> writeValidation)
             throws IOException
     {
-<<<<<<< HEAD
-        orcDataSource = wrapWithCacheIfTiny(orcDataSource, options.getTinyStripeThreshold());
-
-        // read the tail of the file, and check if the file is actually empty
-        long estimatedFileSize = orcDataSource.getEstimatedSize();
-        if (estimatedFileSize > 0 && estimatedFileSize <= MAGIC.length()) {
-            throw new OrcCorruptionException(orcDataSource.getId(), "Invalid file size %s", estimatedFileSize);
-        }
-
-        long expectedReadSize = min(estimatedFileSize, EXPECTED_FOOTER_SIZE);
-        Slice fileTail = orcDataSource.readTail(toIntExact(expectedReadSize));
-        if (fileTail.length() == 0) {
-            return Optional.empty();
-        }
-        return Optional.of(new OrcReader(orcDataSource, options.getMaxMergeDistance(), options.getTinyStripeThreshold(), options.getMaxBlockSize()));
-=======
         OrcDataSource orcDataSource1 = orcDataSource;
         orcDataSource1 = wrapWithCacheIfTiny(orcDataSource1, options.getTinyStripeThreshold());
 
@@ -530,6 +514,5 @@
             return Optional.empty();
         }
         return Optional.of(new OrcReader(orcDataSource1, options.getMaxMergeDistance(), options.getTinyStripeThreshold(), options.getMaxBlockSize()));
->>>>>>> 1f4a988a
     }
 }