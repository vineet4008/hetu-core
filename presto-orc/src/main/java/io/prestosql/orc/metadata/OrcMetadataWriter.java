/*
 * Licensed under the Apache License, Version 2.0 (the "License");
 * you may not use this file except in compliance with the License.
 * You may obtain a copy of the License at
 *
 *     http://www.apache.org/licenses/LICENSE-2.0
 *
 * Unless required by applicable law or agreed to in writing, software
 * distributed under the License is distributed on an "AS IS" BASIS,
 * WITHOUT WARRANTIES OR CONDITIONS OF ANY KIND, either express or implied.
 * See the License for the specific language governing permissions and
 * limitations under the License.
 */
package io.prestosql.orc.metadata;

import com.google.common.collect.ImmutableList;
import com.google.common.io.CountingOutputStream;
import io.airlift.slice.Slice;
import io.airlift.slice.SliceOutput;
import io.prestosql.orc.OrcWriterOptions.WriterIdentification;
import io.prestosql.orc.metadata.ColumnEncoding.ColumnEncodingKind;
import io.prestosql.orc.metadata.OrcType.OrcTypeKind;
import io.prestosql.orc.metadata.Stream.StreamKind;
import io.prestosql.orc.metadata.statistics.ColumnStatistics;
import io.prestosql.orc.metadata.statistics.StripeStatistics;
import io.prestosql.orc.proto.OrcProto;
import io.prestosql.orc.proto.OrcProto.RowIndexEntry;
import io.prestosql.orc.proto.OrcProto.Type;
import io.prestosql.orc.proto.OrcProto.Type.Builder;
import io.prestosql.orc.proto.OrcProto.UserMetadataItem;
import io.prestosql.orc.protobuf.ByteString;
import io.prestosql.orc.protobuf.MessageLite;

import java.io.IOException;
import java.io.OutputStream;
import java.util.List;
import java.util.Map.Entry;
import java.util.Optional;

import static java.lang.Math.toIntExact;
import static java.util.Objects.requireNonNull;
import static java.util.stream.Collectors.toList;

public class OrcMetadataWriter
        implements MetadataWriter
{
    private static final int PRESTO_WRITER_ID = 2;
    // in order to change this value, the master Apache ORC proto file must be updated
    private static final int PRESTO_WRITER_VERSION = 6;
    // maximum version readable by Hive 2.x before the ORC-125 fix
    private static final int HIVE_LEGACY_WRITER_VERSION = 4;
    private static final List<Integer> ORC_METADATA_VERSION = ImmutableList.of(0, 12);

    private final boolean useLegacyVersion;

    private final WriterIdentification writerIdentification;

    public OrcMetadataWriter(boolean useLegacyVersion)
    {
        this.useLegacyVersion = useLegacyVersion;
        this.writerIdentification = null;
    }

    public OrcMetadataWriter(WriterIdentification writerIdentification)
    {
        this.writerIdentification = requireNonNull(writerIdentification, "writerIdentification is null");
<<<<<<< HEAD
        this.useLegacyVersion = false; //xjp 此处false随便写的 4.20
=======
        this.useLegacyVersion = false;
>>>>>>> 1f4a988a
    }

    @Override
    public List<Integer> getOrcMetadataVersion()
    {
        return ORC_METADATA_VERSION;
    }

    @Override
    public int writePostscript(SliceOutput output, int footerLength, int metadataLength, CompressionKind compression, int compressionBlockSize)
            throws IOException
    {
        OrcProto.PostScript postScriptProtobuf = OrcProto.PostScript.newBuilder()
                .addAllVersion(ORC_METADATA_VERSION)
                .setFooterLength(footerLength)
                .setMetadataLength(metadataLength)
                .setCompression(toCompression(compression))
                .setCompressionBlockSize(compressionBlockSize)
                .setMagic("ORC")
                .setWriterVersion(useLegacyVersion ? HIVE_LEGACY_WRITER_VERSION : PRESTO_WRITER_VERSION)
                .build();

        return writeProtobufObject(output, postScriptProtobuf);
    }

    @Override
    public int writeMetadata(SliceOutput output, Metadata metadata)
            throws IOException
    {
        OrcProto.Metadata metadataProtobuf = OrcProto.Metadata.newBuilder()
                .addAllStripeStats(metadata.getStripeStatsList().stream()
                        .map(Optional::get)
                        .map(OrcMetadataWriter::toStripeStatistics)
                        .collect(toList()))
                .build();

        return writeProtobufObject(output, metadataProtobuf);
    }

    private static OrcProto.StripeStatistics toStripeStatistics(StripeStatistics stripeStatistics)
    {
        return OrcProto.StripeStatistics.newBuilder()
                .addAllColStats(stripeStatistics.getColumnStatistics().stream()
                        .map(OrcMetadataWriter::toColumnStatistics)
                        .collect(toList()))
                .build();
    }

    @Override
    public int writeFooter(SliceOutput output, Footer footer)
            throws IOException
    {
        OrcProto.Footer.Builder builder = OrcProto.Footer.newBuilder()
                .setNumberOfRows(footer.getNumberOfRows())
                .setRowIndexStride(footer.getRowsInRowGroup())
                .addAllStripes(footer.getStripes().stream()
                        .map(OrcMetadataWriter::toStripeInformation)
                        .collect(toList()))
                .addAllTypes(footer.getTypes().stream()
                        .map(OrcMetadataWriter::toType)
                        .collect(toList()))
                .addAllStatistics(footer.getFileStats().map(ColumnMetadata::stream).orElseGet(java.util.stream.Stream::empty)
                        .map(OrcMetadataWriter::toColumnStatistics)
                        .collect(toList()))
                .addAllMetadata(footer.getUserMetadata().entrySet().stream()
                        .map(OrcMetadataWriter::toUserMetadata)
                        .collect(toList()));

        if (!useLegacyVersion) {
            builder.setWriter(PRESTO_WRITER_ID);
        }

        return writeProtobufObject(output, builder.build());
    }

    private static OrcProto.StripeInformation toStripeInformation(StripeInformation stripe)
    {
        return OrcProto.StripeInformation.newBuilder()
                .setNumberOfRows(stripe.getNumberOfRows())
                .setOffset(stripe.getOffset())
                .setIndexLength(stripe.getIndexLength())
                .setDataLength(stripe.getDataLength())
                .setFooterLength(stripe.getFooterLength())
                .build();
    }

    private static Type toType(OrcType type)
    {
        Builder builder = Type.newBuilder()
                .setKind(toTypeKind(type.getOrcTypeKind()))
                .addAllSubtypes(type.getFieldTypeIndexes().stream()
                        .map(OrcColumnId::getId)
                        .collect(toList()))
                .addAllFieldNames(type.getFieldNames());

        if (type.getLength().isPresent()) {
            builder.setMaximumLength(type.getLength().get());
        }
        if (type.getPrecision().isPresent()) {
            builder.setPrecision(type.getPrecision().get());
        }
        if (type.getScale().isPresent()) {
            builder.setScale(type.getScale().get());
        }
        return builder.build();
    }

    private static OrcProto.Type.Kind toTypeKind(OrcTypeKind orcTypeKind)
    {
        switch (orcTypeKind) {
            case BOOLEAN:
                return OrcProto.Type.Kind.BOOLEAN;
            case BYTE:
                return OrcProto.Type.Kind.BYTE;
            case SHORT:
                return OrcProto.Type.Kind.SHORT;
            case INT:
                return OrcProto.Type.Kind.INT;
            case LONG:
                return OrcProto.Type.Kind.LONG;
            case DECIMAL:
                return OrcProto.Type.Kind.DECIMAL;
            case FLOAT:
                return OrcProto.Type.Kind.FLOAT;
            case DOUBLE:
                return OrcProto.Type.Kind.DOUBLE;
            case STRING:
                return OrcProto.Type.Kind.STRING;
            case VARCHAR:
                return OrcProto.Type.Kind.VARCHAR;
            case CHAR:
                return OrcProto.Type.Kind.CHAR;
            case BINARY:
                return OrcProto.Type.Kind.BINARY;
            case DATE:
                return OrcProto.Type.Kind.DATE;
            case TIMESTAMP:
                return OrcProto.Type.Kind.TIMESTAMP;
            case LIST:
                return OrcProto.Type.Kind.LIST;
            case MAP:
                return OrcProto.Type.Kind.MAP;
            case STRUCT:
                return OrcProto.Type.Kind.STRUCT;
            case UNION:
                return OrcProto.Type.Kind.UNION;
        }
        throw new IllegalArgumentException("Unsupported type: " + orcTypeKind);
    }

    private static OrcProto.ColumnStatistics toColumnStatistics(ColumnStatistics columnStatistics)
    {
        OrcProto.ColumnStatistics.Builder builder = OrcProto.ColumnStatistics.newBuilder();

        if (columnStatistics.hasNumberOfValues()) {
            builder.setNumberOfValues(columnStatistics.getNumberOfValues());
        }

        if (columnStatistics.getBooleanStatistics() != null) {
            builder.setBucketStatistics(OrcProto.BucketStatistics.newBuilder()
                    .addCount(columnStatistics.getBooleanStatistics().getTrueValueCount())
                    .build());
        }

        if (columnStatistics.getIntegerStatistics() != null) {
            OrcProto.IntegerStatistics.Builder integerStatistics = OrcProto.IntegerStatistics.newBuilder()
                    .setMinimum(columnStatistics.getIntegerStatistics().getMin())
                    .setMaximum(columnStatistics.getIntegerStatistics().getMax());
            if (columnStatistics.getIntegerStatistics().getSum() != null) {
                integerStatistics.setSum(columnStatistics.getIntegerStatistics().getSum());
            }
            builder.setIntStatistics(integerStatistics.build());
        }

        if (columnStatistics.getDoubleStatistics() != null) {
            builder.setDoubleStatistics(OrcProto.DoubleStatistics.newBuilder()
                    .setMinimum(columnStatistics.getDoubleStatistics().getMin())
                    .setMaximum(columnStatistics.getDoubleStatistics().getMax())
                    .build());
        }

        if (columnStatistics.getStringStatistics() != null) {
            OrcProto.StringStatistics.Builder statisticsBuilder = OrcProto.StringStatistics.newBuilder();
            if (columnStatistics.getStringStatistics().getMin() != null) {
                statisticsBuilder.setMinimumBytes(ByteString.copyFrom(columnStatistics.getStringStatistics().getMin().getBytes()));
            }
            if (columnStatistics.getStringStatistics().getMax() != null) {
                statisticsBuilder.setMaximumBytes(ByteString.copyFrom(columnStatistics.getStringStatistics().getMax().getBytes()));
            }
            statisticsBuilder.setSum(columnStatistics.getStringStatistics().getSum());
            builder.setStringStatistics(statisticsBuilder.build());
        }

        if (columnStatistics.getDateStatistics() != null) {
            builder.setDateStatistics(OrcProto.DateStatistics.newBuilder()
                    .setMinimum(columnStatistics.getDateStatistics().getMin())
                    .setMaximum(columnStatistics.getDateStatistics().getMax())
                    .build());
        }

        if (columnStatistics.getDecimalStatistics() != null) {
            builder.setDecimalStatistics(OrcProto.DecimalStatistics.newBuilder()
                    .setMinimum(columnStatistics.getDecimalStatistics().getMin().toString())
                    .setMaximum(columnStatistics.getDecimalStatistics().getMax().toString())
                    .build());
        }

        if (columnStatistics.getBinaryStatistics() != null) {
            builder.setBinaryStatistics(OrcProto.BinaryStatistics.newBuilder()
                    .setSum(columnStatistics.getBinaryStatistics().getSum())
                    .build());
        }

        return builder.build();
    }

    private static UserMetadataItem toUserMetadata(Entry<String, Slice> entry)
    {
        return OrcProto.UserMetadataItem.newBuilder()
                .setName(entry.getKey())
                .setValue(ByteString.copyFrom(entry.getValue().getBytes()))
                .build();
    }

    @Override
    public int writeStripeFooter(SliceOutput output, StripeFooter footer)
            throws IOException
    {
        OrcProto.StripeFooter footerProtobuf = OrcProto.StripeFooter.newBuilder()
                .addAllStreams(footer.getStreams().stream()
                        .map(OrcMetadataWriter::toStream)
                        .collect(toList()))
                .addAllColumns(footer.getColumnEncodings().stream()
                        .map(OrcMetadataWriter::toColumnEncoding)
                        .collect(toList()))
                .setWriterTimezone(footer.getTimeZone().getId())
                .build();

        return writeProtobufObject(output, footerProtobuf);
    }

    private static OrcProto.Stream toStream(Stream stream)
    {
        return OrcProto.Stream.newBuilder()
                .setColumn(stream.getColumnId().getId())
                .setKind(toStreamKind(stream.getStreamKind()))
                .setLength(stream.getLength())
                .build();
    }

    private static OrcProto.Stream.Kind toStreamKind(StreamKind streamKind)
    {
        switch (streamKind) {
            case PRESENT:
                return OrcProto.Stream.Kind.PRESENT;
            case DATA:
                return OrcProto.Stream.Kind.DATA;
            case LENGTH:
                return OrcProto.Stream.Kind.LENGTH;
            case DICTIONARY_DATA:
                return OrcProto.Stream.Kind.DICTIONARY_DATA;
            case DICTIONARY_COUNT:
                return OrcProto.Stream.Kind.DICTIONARY_COUNT;
            case SECONDARY:
                return OrcProto.Stream.Kind.SECONDARY;
            case ROW_INDEX:
                return OrcProto.Stream.Kind.ROW_INDEX;
        }
        throw new IllegalArgumentException("Unsupported stream kind: " + streamKind);
    }

    private static OrcProto.ColumnEncoding toColumnEncoding(ColumnEncoding columnEncodings)
    {
        return OrcProto.ColumnEncoding.newBuilder()
                .setKind(toColumnEncoding(columnEncodings.getColumnEncodingKind()))
                .setDictionarySize(columnEncodings.getDictionarySize())
                .build();
    }

    private static OrcProto.ColumnEncoding.Kind toColumnEncoding(ColumnEncodingKind columnEncodingKind)
    {
        switch (columnEncodingKind) {
            case DIRECT:
                return OrcProto.ColumnEncoding.Kind.DIRECT;
            case DICTIONARY:
                return OrcProto.ColumnEncoding.Kind.DICTIONARY;
            case DIRECT_V2:
                return OrcProto.ColumnEncoding.Kind.DIRECT_V2;
            case DICTIONARY_V2:
                return OrcProto.ColumnEncoding.Kind.DICTIONARY_V2;
        }
        throw new IllegalArgumentException("Unsupported column encoding kind: " + columnEncodingKind);
    }

    @Override
    public int writeRowIndexes(SliceOutput output, List<RowGroupIndex> rowGroupIndexes)
            throws IOException
    {
        OrcProto.RowIndex rowIndexProtobuf = OrcProto.RowIndex.newBuilder()
                .addAllEntry(rowGroupIndexes.stream()
                        .map(OrcMetadataWriter::toRowGroupIndex)
                        .collect(toList()))
                .build();
        return writeProtobufObject(output, rowIndexProtobuf);
    }

    private static RowIndexEntry toRowGroupIndex(RowGroupIndex rowGroupIndex)
    {
        return OrcProto.RowIndexEntry.newBuilder()
                .addAllPositions(rowGroupIndex.getPositions().stream()
                        .map(Integer::longValue)
                        .collect(toList()))
                .setStatistics(toColumnStatistics(rowGroupIndex.getColumnStatistics()))
                .build();
    }

    private static OrcProto.CompressionKind toCompression(CompressionKind compressionKind)
    {
        switch (compressionKind) {
            case NONE:
                return OrcProto.CompressionKind.NONE;
            case ZLIB:
                return OrcProto.CompressionKind.ZLIB;
            case SNAPPY:
                return OrcProto.CompressionKind.SNAPPY;
            case LZ4:
                return OrcProto.CompressionKind.LZ4;
            case ZSTD:
                return OrcProto.CompressionKind.ZSTD;
        }
        throw new IllegalArgumentException("Unsupported compression kind: " + compressionKind);
    }

    private static int writeProtobufObject(OutputStream output, MessageLite object)
            throws IOException
    {
        CountingOutputStream countingOutput = new CountingOutputStream(output);
        object.writeTo(countingOutput);
        return toIntExact(countingOutput.getCount());
    }
}<|MERGE_RESOLUTION|>--- conflicted
+++ resolved
@@ -64,11 +64,7 @@
     public OrcMetadataWriter(WriterIdentification writerIdentification)
     {
         this.writerIdentification = requireNonNull(writerIdentification, "writerIdentification is null");
-<<<<<<< HEAD
-        this.useLegacyVersion = false; //xjp 此处false随便写的 4.20
-=======
         this.useLegacyVersion = false;
->>>>>>> 1f4a988a
     }
 
     @Override
