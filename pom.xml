--- conflicted
+++ resolved
@@ -158,12 +158,8 @@
         <module>hetu-clickhouse</module>
         <module>hetu-kylin</module>
         <module>hetu-mpp</module>
-<<<<<<< HEAD
-	    <module>hetu-mariadb</module>
-=======
         <module>hetu-mariadb</module>
         <module>hetu-singledata</module>
->>>>>>> 1f4a988a
         <module>hetu-iceberg</module>
     </modules>
 
