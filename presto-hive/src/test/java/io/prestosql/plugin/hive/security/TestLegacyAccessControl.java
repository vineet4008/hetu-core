--- conflicted
+++ resolved
@@ -30,10 +30,6 @@
 import java.util.Arrays;
 import java.util.HashSet;
 import java.util.Optional;
-<<<<<<< HEAD
-import java.util.Set;
-=======
->>>>>>> 1f4a988a
 import java.util.function.Function;
 
 import static io.prestosql.spi.testing.InterfaceTestUtils.assertAllMethodsOverridden;
@@ -53,80 +49,6 @@
     }
 
     @Test
-<<<<<<< HEAD
-    public void test()
-    {
-        HashSet<String> strings = new HashSet<>();
-        Set<String> strings1 = legacyAccessControlTest.filterSchemas(null, null, strings);
-        legacyAccessControlTest.checkCanCreateSchema(null, null, null);
-        legacyAccessControlTest.checkCanDropSchema(null, null, null);
-        legacyAccessControlTest.checkCanRenameSchema(null, null, null, null);
-        legacyAccessControlTest.checkCanShowSchemas(null, null);
-        legacyAccessControlTest.checkCanCreateTable(null, null, null);
-        legacyAccessControlTest.checkCanShowTablesMetadata(null, null, null);
-        legacyAccessControlTest.checkCanShowColumnsMetadata(null, null, null);
-        legacyAccessControlTest.checkCanSelectFromColumns(null, null, null, null);
-        legacyAccessControlTest.checkCanInsertIntoTable(null, null, null);
-        legacyAccessControlTest.checkCanDeleteFromTable(null, null, null);
-        legacyAccessControlTest.checkCanCreateView(null, null, null);
-        legacyAccessControlTest.checkCanDropView(null, null, null);
-        legacyAccessControlTest.checkCanCreateViewWithSelectFromColumns(null, null, null, null);
-        legacyAccessControlTest.checkCanSetCatalogSessionProperty(null, null, null);
-        legacyAccessControlTest.checkCanGrantTablePrivilege(null, null, null, null, null, true);
-        legacyAccessControlTest.checkCanRevokeTablePrivilege(null, null, null, null, null, true);
-        legacyAccessControlTest.checkCanCreateRole(null, null, null, null);
-        legacyAccessControlTest.checkCanDropRole(null, null, null);
-        legacyAccessControlTest.checkCanGrantRoles(null, null, null, null, true, null, null);
-        legacyAccessControlTest.checkCanRevokeRoles(null, null, null, null, true, null, null);
-        legacyAccessControlTest.checkCanSetRole(null, null, null, null);
-        legacyAccessControlTest.checkCanShowRoles(null, null, null);
-        legacyAccessControlTest.checkCanShowCurrentRoles(null, null, null);
-        legacyAccessControlTest.checkCanShowRoleGrants(null, null, null);
-        legacyAccessControlTest.checkCanUpdateTable(null, null, null);
-        legacyAccessControlTest.checkCanCreateIndex(null, null, null);
-        legacyAccessControlTest.checkCanDropIndex(null, null, null);
-        legacyAccessControlTest.checkCanRenameIndex(null, null, null, null);
-        legacyAccessControlTest.checkCanUpdateIndex(null, null, null);
-        legacyAccessControlTest.checkCanShowIndex(null, null, null);
-        legacyAccessControlTest.checkCanDropTable(new GlobalSystemTransactionHandle(TransactionId.create()), ConnectorIdentity.ofUser("user"), SchemaTableName.schemaTableName("schemaname", "tablename"));
-    }
-
-    @Test
-    public void testCheckCanDropTable()
-    {
-        LegacySecurityConfig legacySecurityConfig = new LegacySecurityConfig().setAllowDropTable(true);
-        LegacyAccessControl legacyAccessControl = new LegacyAccessControl(function, legacySecurityConfig);
-        legacyAccessControl.checkCanDropTable(new HiveTransactionHandle(true), ConnectorIdentity.ofUser("user"), SchemaTableName.schemaTableName("schemaname", "tablename"));
-    }
-
-    @Test
-    public void testCheckCanDropTable2()
-    {
-        legacyAccessControlTest.checkCanDropTable(new GlobalSystemTransactionHandle(TransactionId.create()), ConnectorIdentity.ofUser("user"), SchemaTableName.schemaTableName("schemaname", "tablename"));
-    }
-
-    @Test
-    public void testCheckCanRenameTable()
-    {
-        legacyAccessControlTest.checkCanRenameTable(
-                new GlobalSystemTransactionHandle(TransactionId.create()),
-                ConnectorIdentity.ofUser("user"),
-                SchemaTableName.schemaTableName("schemaname", "tablename"),
-                SchemaTableName.schemaTableName("schemaname", "tablename"));
-    }
-
-    @Test
-    public void testCheckCanSetTableComment()
-    {
-        legacyAccessControlTest.checkCanSetTableComment(
-                new GlobalSystemTransactionHandle(TransactionId.create()),
-                ConnectorIdentity.ofUser("user"),
-                SchemaTableName.schemaTableName("schemaname", "tablename"));
-    }
-
-    @Test
-=======
->>>>>>> 1f4a988a
     public void testFilterTables()
     {
         legacyAccessControlTest.filterTables(
@@ -147,36 +69,6 @@
     }
 
     @Test
-<<<<<<< HEAD
-    public void testCheckCanAddColumn()
-    {
-        legacyAccessControlTest.checkCanAddColumn(
-                new GlobalSystemTransactionHandle(TransactionId.create()),
-                ConnectorIdentity.ofUser("user"),
-                SchemaTableName.schemaTableName("schemaname", "tablename"));
-    }
-
-    @Test
-    public void testCheckCanDropColumn()
-    {
-        legacyAccessControlTest.checkCanDropColumn(
-                new GlobalSystemTransactionHandle(TransactionId.create()),
-                ConnectorIdentity.ofUser("user"),
-                SchemaTableName.schemaTableName("schemaname", "tablename"));
-    }
-
-    @Test
-    public void testCheckCanRenameColumn()
-    {
-        legacyAccessControlTest.checkCanRenameColumn(
-                new GlobalSystemTransactionHandle(TransactionId.create()),
-                ConnectorIdentity.ofUser("user"),
-                SchemaTableName.schemaTableName("schemaname", "tablename"));
-    }
-
-    @Test
-=======
->>>>>>> 1f4a988a
     public void testGetRowFilter()
     {
         legacyAccessControlTest.getRowFilter(
