--- conflicted
+++ resolved
@@ -21,11 +21,6 @@
 
 public interface ConnectorSplit
 {
-    default SplitWeight getSplitWeight()
-    {
-        return SplitWeight.standard();
-    }
-
     default boolean isSplitEmpty()
     {
         return false;
@@ -79,10 +74,6 @@
 
     default long getRetainedSizeInBytes()
     {
-<<<<<<< HEAD
-        throw new UnsupportedOperationException("This connector does not provide memory accounting capabilities for ConnectorSplit");
-=======
         return 0;
->>>>>>> 1f4a988a
     }
 }